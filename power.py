--- conflicted
+++ resolved
@@ -24,10 +24,7 @@
 # Power control functions
 def get_info():
     power = Pyro4.Proxy(POWER_DAEMON_ADDRESS)
-<<<<<<< HEAD
-=======
     power._pyroTimeout = params.PROXY_TIMEOUT
->>>>>>> 02610708
     try:
         info = power.get_info()
         print '####### POWER INFO ########'
