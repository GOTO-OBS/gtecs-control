from __future__ import print_function
from setuptools import setup
import glob

setup(name='gtecs',
      version='0.1',
      description='G-TECS control system for GOTO',
      url='http://github.com/GOTO/g-tecs',
      author='Martin Dyer',
      author_email='martin.dyer@sheffield.ac.uk',
      packages=['gtecs', 'gtecs.tecs_modules', 'gtecs.catalogs',
<<<<<<< HEAD
                'gtecs.daemons', 'gtecs.controls', 'gtecs.observing_scripts',
                'gtecs.database'],
      package_data={'': ['data/*']},
      install_requires=['Pyro4', 'astropy', 'configobj', 'sep'],
=======
                'gtecs.daemons', 'gtecs.controls', 'gtecs.database'],
      package_data={'': ['data/*','html/*']},
      install_requires=['Pyro4', 'astropy', 'astroplan', 'configobj'],
>>>>>>> 030b07a2
      scripts=glob.glob('scripts/*'),
      include_package_data=True,
      zip_safe=False)<|MERGE_RESOLUTION|>--- conflicted
+++ resolved
@@ -9,16 +9,10 @@
       author='Martin Dyer',
       author_email='martin.dyer@sheffield.ac.uk',
       packages=['gtecs', 'gtecs.tecs_modules', 'gtecs.catalogs',
-<<<<<<< HEAD
                 'gtecs.daemons', 'gtecs.controls', 'gtecs.observing_scripts',
                 'gtecs.database'],
-      package_data={'': ['data/*']},
-      install_requires=['Pyro4', 'astropy', 'configobj', 'sep'],
-=======
-                'gtecs.daemons', 'gtecs.controls', 'gtecs.database'],
       package_data={'': ['data/*','html/*']},
-      install_requires=['Pyro4', 'astropy', 'astroplan', 'configobj'],
->>>>>>> 030b07a2
+      install_requires=['Pyro4', 'astropy', 'astroplan', 'configobj', 'sep'],
       scripts=glob.glob('scripts/*'),
       include_package_data=True,
       zip_safe=False)