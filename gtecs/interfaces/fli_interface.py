#!/usr/bin/env python

########################################################################
#                           fli_interface.py                           #
#           ~~~~~~~~~~~~~~~~~~~~~~~##~~~~~~~~~~~~~~~~~~~~~~~           #
#                G-TeCS interface to control FLI hardware              #
#                    Martin Dyer, Sheffield, 2015-16                   #
#           ~~~~~~~~~~~~~~~~~~~~~~~##~~~~~~~~~~~~~~~~~~~~~~~           #
#                   Based on the SLODAR/pt5m system                    #
########################################################################

### Import ###
# Python modules
from __future__ import absolute_import
from __future__ import print_function
from math import *
import time
import Pyro4
from concurrent import futures
import socket
from six.moves import range
# FLI modules
from fliapi import USBCamera, USBFocuser, USBFilterWheel
from fliapi import FakeCamera, FakeFocuser, FakeFilterWheel
# TeCS modules
from gtecs.tecs_modules import logger
from gtecs.tecs_modules import misc
from gtecs.tecs_modules import params
from gtecs.tecs_modules.daemons import InterfaceDaemon

########################################################################
# FLI interface class

class FLIDaemon(InterfaceDaemon):
    """
    FLI interface class

    Contains 22 functions:
    ::focuser::
    - step_focuser_motor(steps, HW)
    - home_focuser(HW):
    - get_focuser_limit(HW)
    - get_focuser_position(HW)
    - get_focuser_steps_remaining(HW)
    - get_focuser_temp(temp_type, HW):

    ::filter::
    - set_filter_pos(new_filter, HW)
    - home_filter(HW):
    - get_filter_number(HW)
    - get_filter_position(HW)
    - get_filter_steps_remaining(HW)
    - get_filter_homed(HW)

    ::camera::
    - set_exposure(exptime_ms, frametype, HW)
    - start_exposure(HW)
    - save_exposure(filename, HW)
    - abort_exposure(HW)
    - set_camera_temp(target_temp, HW)
    - set_camera_flushes(target_flushes, HW)
    - set_camera_binning(hbin, vbin, HW)
    - set_camera_area(ul_x, ul_y, lr_x, lr_y, HW)
    - get_camera_info(HW)
    - get_camera_time_remaining(HW)
    - get_camera_temp(temp_type, HW)
    - get_camera_cooler_power(HW)
    """

    def __init__(self, intf):
        self.intf = intf
        ### initiate daemon
        InterfaceDaemon.__init__(self, self.intf)

        ### fli objects
        self.cams = []
        self.focs = []
        self.filts = []
        for HW in range(len(params.FLI_INTERFACES[self.intf]['TELS'])):
            # cameras
            cam_serial = params.FLI_INTERFACES[self.intf]['SERIALS']['cam'][HW]
            cam = USBCamera.locate_device(cam_serial)
            if cam == None: cam = FakeCamera('fake','Fake-Cam')
            self.cams.append(cam)
            # focusers
            foc_serial = params.FLI_INTERFACES[self.intf]['SERIALS']['foc'][HW]
            foc = USBFocuser.locate_device(foc_serial)
            if foc == None: foc = FakeFocuser('fake','Fake-Foc')
            self.focs.append(foc)
            # filter wheels
            filt_serial = params.FLI_INTERFACES[self.intf]['SERIALS']['filt'][HW]
            filt = USBFilterWheel.locate_device(filt_serial)
            if filt == None: filt = FakeFilterWheel('fake','Fake-Filt')
            self.filts.append(filt)

    #~~~~~~~~~~~~~~~~~~~~~~~~~~~~~~~~~~~~~~~~~~~~~~~~~~~~~~~~~~~~~~~~~~~
    # Focuser control functions
    def step_focuser_motor(self, steps, HW):
        """Move focuser by given number of steps"""
        self.logfile.info('Moving focuser %d by %d', HW, steps)
        self.focs[int(HW)].step_motor(steps, blocking=False)

    def home_focuser(self, HW):
        """Move focuser to the home position"""
        self.logfile.info('Homing focuser %d', HW)
        self.focs[int(HW)].home_focuser()

    def get_focuser_limit(self, HW):
        """Return focuser motor limit"""
        lim = self.focs[int(HW)].max_extent
        return lim

    def get_focuser_position(self, HW):
        """Return focuser position"""
        pos = self.focs[int(HW)].stepper_position
        return pos

    def get_focuser_steps_remaining(self, HW):
        """Return focuser motor limit"""
        rem = self.focs[int(HW)].get_steps_remaining()
        return rem

    def get_focuser_temp(self, temp_type, HW):
        """Return focuser internal/external temperature"""
        tmp = self.focs[int(HW)].read_temperature(temp_type)
        return tmp

    def get_focuser_serial_number(self,HW):
        """Return focuser unique serial number"""
        ser = self.focs[int(HW)].serial_number
        return ser

    #~~~~~~~~~~~~~~~~~~~~~~~~~~~~~~~~~~~~~~~~~~~~~~~~~~~~~~~~~~~~~~~~~~~
    # Filter wheel control functions
    def set_filter_pos(self, new_filter, HW):
        """Move filter wheel to position"""
        self.logfile.info('Moving filter wheel %d to position %d', HW, new_filter)
        self.filts[int(HW)].set_filter_pos(new_filter)

    def home_filter(self, HW):
        """Move filter wheel to home position"""
        self.logfile.info('Homing filter wheel %d', HW)
        self.filts[int(HW)].home()

    def get_filter_number(self, HW):
        """Return current filter number"""
        num = self.filts[int(HW)].get_filter_pos()
        return num

    def get_filter_position(self, HW):
        """Return filter wheel position"""
        pos = self.filts[int(HW)].stepper_position
        return pos

    def get_filter_steps_remaining(self, HW):
        """Return filter wheel steps remaining"""
        rem = self.filts[int(HW)].get_steps_remaining()
        return rem

    def get_filter_homed(self, HW):
        """Return if filter wheel has been homed"""
        hom = self.filts[int(HW)].homed
        return hom

    def get_filter_serial_number(self,HW):
       	"""Return filter wheel unique serial number"""
        ser = self.filts[int(HW)].serial_number
       	return ser

    #~~~~~~~~~~~~~~~~~~~~~~~~~~~~~~~~~~~~~~~~~~~~~~~~~~~~~~~~~~~~~~~~~~~
    # Camera control functions
    def set_exposure(self, exptime_ms, frametype, HW):
        """Set exposure time and frametype"""
        self.logfile.info('Camera %d starting %ss %s exposure',
                           HW, str(exptime_ms/1000), frametype)
        self.cams[int(HW)].set_exposure(exptime_ms, frametype)

    def start_exposure(self, HW):
        """Begin exposure"""
        self.cams[int(HW)].start_exposure()

    def exposure_ready(self, HW):
        """Check if an exposure is ready"""
        return self.cams[int(HW)].image_ready

    def fetch_exposure(self, HW):
        """Fetch the image"""
        self.logfile.info('Camera %d saving image', HW)
        return self.cams[int(HW)].fetch_image()

    def abort_exposure(self, HW):
        """Abort current exposure"""
        self.logfile.info('Camera %d aborting exposure', HW)
        self.cams[int(HW)].cancel_exposure()

    def clear_exposure_queue(self, HW):
        """Clear exposure queue"""
        self.cams[int(HW)].image_queue.clear()

    def set_camera_temp(self, target_temp, HW):
        """Set the camera's temperature"""
        self.cams[int(HW)].set_temperature(target_temp)

    def set_camera_flushes(self, target_flushes, HW):
        """Set the number of times to flush the CCD before an exposure"""
        self.cams[int(HW)].set_flushes(target_flushes)

    def set_camera_binning(self, hbin, vbin, HW):
        """Set the image binning"""
        self.cams[int(HW)].set_image_binning(hbin,vbin)

    def set_camera_area(self, ul_x, ul_y, lr_x, lr_y, HW):
        """Set the active image area"""
        self.cams[int(HW)].set_image_size(ul_x, ul_y, lr_x, lr_y)

    def get_camera_info(self, HW):
        """Return camera infomation dictionary"""
        dic = self.cams[int(HW)].get_info()
        return dic

    def get_camera_state(self, HW):
        """Return camera state string"""
        state = self.cams[int(HW)].state
        return state

    def get_camera_data_state(self, HW):
        """Return True if data is available"""
        state = self.cams[int(HW)].dataAvailable
        return state

    def get_camera_time_remaining(self, HW):
        """Return exposure time remaining"""
        rem = self.cams[int(HW)].get_exposure_timeleft()/1000.
        return rem

    def get_camera_temp(self, temp_type, HW):
        """Return camera CCD/base temperature"""
        tmp = self.cams[int(HW)].get_temperature(temp_type)
        return tmp

    def get_camera_cooler_power(self, HW):
        """Return peltier cooler power"""
        rem = self.cams[int(HW)].get_cooler_power()
        return rem

    def get_camera_serial_number(self,HW):
       	"""Return camera unique serial number"""
        ser = self.cams[int(HW)].serial_number
       	return ser

########################################################################

def start():
    '''
    Create Pyro server, register the daemon and enter request loop
    '''
    # find which interface this is
    hostname = socket.gethostname()
<<<<<<< HEAD
    try:
        intf = misc.find_interface_ID(hostname)
    except ValueError:
        intf = misc.find_interface_ID('localhost')
=======
    if hostname == 'nuc-east.warwick.ac.uk':
        hostname = '10.2.6.14'
    elif hostname == 'nuc-west.warwick.ac.uk':
        hostname = '10.2.6.16'

    intf = misc.find_interface_ID(hostname)
>>>>>>> b61f5c89

    host = params.FLI_INTERFACES[intf]['HOST']
    port = params.FLI_INTERFACES[intf]['PORT']
    pyroID = params.FLI_INTERFACES[intf]['PYROID']

    with Pyro4.Daemon(host=host, port=port) as pyro_daemon:
        fli_daemon = FLIDaemon(intf)
        uri = pyro_daemon.register(fli_daemon, objectId=pyroID)
        Pyro4.config.COMMTIMEOUT = 5.

        # Start request loop
        fli_daemon.logfile.info('Daemon registered at %s', uri)
        pyro_daemon.requestLoop(loopCondition=fli_daemon.status_function)

    # Loop has closed
    fli_daemon.logfile.info('Daemon successfully shut down')
    time.sleep(1.)

if __name__ == "__main__":
    start()<|MERGE_RESOLUTION|>--- conflicted
+++ resolved
@@ -256,19 +256,16 @@
     '''
     # find which interface this is
     hostname = socket.gethostname()
-<<<<<<< HEAD
+
+    if hostname == 'nuc-east.warwick.ac.uk':
+        hostname = '10.2.6.14'
+    elif hostname == 'nuc-west.warwick.ac.uk':
+        hostname = '10.2.6.16'
+
     try:
         intf = misc.find_interface_ID(hostname)
     except ValueError:
         intf = misc.find_interface_ID('localhost')
-=======
-    if hostname == 'nuc-east.warwick.ac.uk':
-        hostname = '10.2.6.14'
-    elif hostname == 'nuc-west.warwick.ac.uk':
-        hostname = '10.2.6.16'
-
-    intf = misc.find_interface_ID(hostname)
->>>>>>> b61f5c89
 
     host = params.FLI_INTERFACES[intf]['HOST']
     port = params.FLI_INTERFACES[intf]['PORT']
