"""G-TeCS core control system parameters."""

import os
import sys

import configobj

import pkg_resources

import validate

from .version import __version__


# Load configspec file for default configuration
if os.path.exists('gtecs/data/configspec.ini'):
    # We are running in install dir, during installation
    CONFIGSPEC_FILE = 'gtecs/data/configspec.ini'
else:
    # We are being imported, find pkg_resources
    CONFIGSPEC_FILE = pkg_resources.resource_filename('gtecs', 'data/configspec.ini')

# Try to find .gtecs.conf file, look in the home directory and
# anywhere specified by GTECS_CONF environment variable
paths = [os.path.expanduser('~')]
if 'GTECS_CONF' in os.environ:
    GTECS_CONF_PATH = os.environ['GTECS_CONF']
    paths.append(GTECS_CONF_PATH)
else:
    GTECS_CONF_PATH = None

# Load the .gtecs.conf file as a ConfigObj
config = configobj.ConfigObj({}, configspec=CONFIGSPEC_FILE)
CONFIG_FILE_PATH = None
for loc in paths:
    try:
        with open(os.path.join(loc, '.gtecs.conf')) as source:
            config = configobj.ConfigObj(source, configspec=CONFIGSPEC_FILE)
            CONFIG_FILE_PATH = loc
    except IOError:
        pass

# Validate ConfigObj, filling defaults from configspec if missing from config file
validator = validate.Validator()
result = config.validate(validator)
if result is not True:
    print('Config file validation failed')
    print([k for k in result if not result[k]])
    sys.exit(1)

############################################################
# Module parameters
VERSION = __version__

# File locations
FILE_PATH = config['FILE_PATH']
if FILE_PATH in ['path_not_set', '/path/goes/here/']:
    if config['CONFIG_PATH'] != 'path_not_set':
        # backwads compatability with old name
        FILE_PATH = config['CONFIG_PATH']
    else:
        raise ValueError('G-TeCS FILE_PATH not set, check your .gtecs.conf file')

if config['IMAGE_PATH'] != 'path_not_set':
    IMAGE_PATH = config['IMAGE_PATH']
else:
    IMAGE_PATH = os.path.join(FILE_PATH, 'images')
LOG_PATH = os.path.join(FILE_PATH, 'logs')
QUEUE_PATH = os.path.join(FILE_PATH, 'queue')
PID_PATH = os.path.join(FILE_PATH, '.pid')
DAEMON_PATH = pkg_resources.resource_filename('gtecs', 'daemons')

# General parameters
LOCAL_HOST = config['LOCAL_HOST']

# Common file strings
ORG_NAME = config['ORG_NAME']
TELESCOPE_NAME = config['TELESCOPE_NAME']
ROBOTIC_OBSERVER = config['ROBOTIC_OBSERVER']

# Site location (predicted location of GOTO dome on La Palma)
SITE_LATITUDE = config['SITE_LATITUDE']
SITE_LONGITUDE = config['SITE_LONGITUDE']
SITE_ALTITUDE = config['SITE_ALTITUDE']
SITE_LOCATION = config['SITE_LOCATION']

# use colour and fancy formatting in output?
FANCY_OUTPUT = config['FANCY_OUTPUT']

# Email alerts
EMAIL_LIST = config['EMAIL_LIST']
EMAIL_ADDRESS = config['EMAIL_ADDRESS']
EMAIL_SERVER = config['EMAIL_SERVER']

############################################################
# Daemon parameters
PYRO_TIMEOUT = config['PYRO_TIMEOUT']
DAEMON_CHECK_PERIOD = config['DAEMON_CHECK_PERIOD']
DAEMON_SLEEP_TIME = config['DAEMON_SLEEP_TIME']

FILE_LOGGING = config['FILE_LOGGING']
STDOUT_LOGGING = config['STDOUT_LOGGING']
REDIRECT_STDOUT = config['REDIRECT_STDOUT']

DAEMONS = config['DAEMONS']
for daemon_id in DAEMONS:
    if DAEMONS[daemon_id]['HOST'] == 'localhost':
        DAEMONS[daemon_id]['HOST'] = LOCAL_HOST

UT_DICT = config['UTS']
# UT IDs should be integers
UT_DICT = {int(ut): d for ut, d in UT_DICT.items()}
for ut in UT_DICT:
    # Add UT to interface list
    if 'INTERFACE' in UT_DICT[ut]:
        interface_id = UT_DICT[ut]['INTERFACE']
        if interface_id in DAEMONS:
            if 'UTS' in DAEMONS[interface_id]:
                # Add and sort
                DAEMONS[interface_id]['UTS'].append(ut)
                DAEMONS[interface_id]['UTS'] = sorted(DAEMONS[interface_id]['UTS'])
            else:
                # Just add
                DAEMONS[interface_id]['UTS'] = [ut]
        else:
            raise ValueError('Can not find interface "{}" for UT{}'.format(interface_id, ut))
    else:
        raise ValueError('No interface defined for UT{}'.format(ut))

    # Add any `None`s for any missing hardware
    for hw_class in ['CAMERA', 'FOCUSER', 'FILTERWHEEL']:
        if hw_class not in UT_DICT[ut]:
            UT_DICT[ut][hw_class] = None

UTS = sorted(UT_DICT)
UTS_WITH_CAMERAS = sorted(ut for ut in UT_DICT if UT_DICT[ut]['CAMERA'] is not None)
UTS_WITH_FOCUSERS = sorted(ut for ut in UT_DICT if UT_DICT[ut]['FOCUSER'] is not None)
UTS_WITH_FILTERWHEELS = sorted(ut for ut in UT_DICT if UT_DICT[ut]['FILTERWHEEL'] is not None)

INTERFACES = {interface_id: DAEMONS[interface_id]['UTS']
              for interface_id in DAEMONS
              if 'UTS' in DAEMONS[interface_id]}

############################################################
# Conditions parameters
MAX_CONDITIONS_AGE = config['MAX_CONDITIONS_AGE']
CURL_WAIT_TIME = config['CURL_WAIT_TIME']

USE_ING_WEATHER = config['USE_ING_WEATHER']
USE_W1M_RAINBOARDS = config['USE_W1M_RAINBOARDS']

WEATHER_TIMEOUT = config['WEATHER_TIMEOUT']
WEATHER_STATIC = config['WEATHER_STATIC']
WEATHER_INTERVAL = config['WEATHER_INTERVAL']

# Rain
RAIN_BADDELAY = config['RAIN_BADDELAY']
RAIN_GOODDELAY = config['RAIN_GOODDELAY']

# Humidity - measured in %
MAX_HUMIDITY = config['MAX_HUMIDITY']
MAX_INTERNAL_HUMIDITY = config['MAX_INTERNAL_HUMIDITY']
CRITICAL_INTERNAL_HUMIDITY = config['CRITICAL_INTERNAL_HUMIDITY']
HUMIDITY_BADDELAY = config['HUMIDITY_BADDELAY']
HUMIDITY_GOODDELAY = config['HUMIDITY_GOODDELAY']

# Windspeed - measured in km/h
MAX_WINDSPEED = config['MAX_WINDSPEED']
WINDSPEED_BADDELAY = config['WINDSPEED_BADDELAY']
WINDSPEED_GOODDELAY = config['WINDSPEED_GOODDELAY']

# Windgust - measured in km/h
WINDGUST_PERIOD = config['WINDGUST_PERIOD']
MAX_WINDGUST = config['MAX_WINDGUST']
WINDGUST_BADDELAY = config['WINDGUST_BADDELAY']
WINDGUST_GOODDELAY = config['WINDGUST_GOODDELAY']

# Dew point - measured in Celsius above ambient temperature
MIN_DEWPOINT = config['MIN_DEWPOINT']
DEWPOINT_BADDELAY = config['DEWPOINT_BADDELAY']
DEWPOINT_GOODDELAY = config['DEWPOINT_GOODDELAY']

# Temperature - measured in Celsius
MAX_TEMPERATURE = config['MAX_TEMPERATURE']
MIN_TEMPERATURE = config['MIN_TEMPERATURE']
MIN_INTERNAL_TEMPERATURE = config['MIN_INTERNAL_TEMPERATURE']
MAX_INTERNAL_TEMPERATURE = config['MAX_INTERNAL_TEMPERATURE']
CRITICAL_INTERNAL_TEMPERATURE = config['CRITICAL_INTERNAL_TEMPERATURE']
TEMPERATURE_BADDELAY = config['TEMPERATURE_BADDELAY']
TEMPERATURE_GOODDELAY = config['TEMPERATURE_GOODDELAY']
ICE_BADDELAY = config['ICE_BADDELAY']
ICE_GOODDELAY = config['ICE_GOODDELAY']

# Internal
INTERNAL_BADDELAY = config['INTERNAL_BADDELAY']
INTERNAL_GOODDELAY = config['INTERNAL_GOODDELAY']

# Dark - sunalt measured in degrees
SUN_ELEVATION_LIMIT = config['SUN_ELEVATION_LIMIT']

# UPS battery - measured in %
MIN_UPSBATTERY = config['MIN_UPSBATTERY']
UPS_BADDELAY = config['UPS_BADDELAY']
UPS_GOODDELAY = config['UPS_GOODDELAY']

# Link - time measured in seconds
LINK_URLS = config['LINK_URLS']
LINK_BADDELAY = config['LINK_BADDELAY']
LINK_GOODDELAY = config['LINK_GOODDELAY']

# Hatch
IGNORE_HATCH = config['IGNORE_HATCH']
HATCH_BADDELAY = config['HATCH_BADDELAY']
HATCH_GOODDELAY = config['HATCH_GOODDELAY']

# Diskspace - free space measured in %
MIN_DISKSPACE = config['MIN_DISKSPACE']

# Satellite clouds - opacity measured in %
MAX_SATCLOUDS = config['MAX_SATCLOUDS']
SATCLOUDS_BADDELAY = config['SATCLOUDS_BADDELAY']
SATCLOUDS_GOODDELAY = config['SATCLOUDS_GOODDELAY']

# Seeing
SEEING_TIMEOUT = config['SEEING_TIMEOUT']

############################################################
# Mount parameters
MIN_ELEVATION = config['MIN_ELEVATION']
DEFAULT_OFFSET_STEP = config['DEFAULT_OFFSET_STEP']
SITECH_HOST = config['SITECH_HOST']
SITECH_PORT = config['SITECH_PORT']
FAKE_MOUNT = config['FAKE_MOUNT']

############################################################
# FLI parameters
FAKE_FLI = config['FAKE_FLI']

############################################################
# Filter wheel parameters
FILTER_LIST = config['FILTER_LIST']

############################################################
# Focuser parameters
RASA_PORT = config['RASA_PORT']
FOCUS_TEMP_MINCHANGE = config['FOCUS_TEMP_MINCHANGE']
# cant add these to validation without adding unwanted defaults
# enforce type here instead.
if 'FOCUS_TEMP_GRADIENT' in config:
    FOCUS_TEMP_GRADIENT = {int(ut): float(config['FOCUS_TEMP_GRADIENT'][ut])
                           for ut in config['FOCUS_TEMP_GRADIENT']}
else:
    FOCUS_TEMP_GRADIENT = {ut: 0 for ut in UTS_WITH_FOCUSERS}

############################################################
# Camera parameters
FRAMETYPE_LIST = config['FRAMETYPE_LIST']
CCD_TEMP = config['CCD_TEMP']
COMPRESS_IMAGES = config['COMPRESS_IMAGES']

############################################################
# Exposure Queue parameters
QUEUE_PATH = FILE_PATH

############################################################
# Power parameters
POWER_CHECK_PERIOD = config['POWER_CHECK_PERIOD']
POWER_CHECK_SCRIPT = '_power_status'
POWER_UNITS = config['POWER_UNITS']
POWER_GROUPS = config['POWER_GROUPS']

############################################################
# Dome parameters
DOME_CHECK_PERIOD = config['DOME_CHECK_PERIOD']
DOME_LOCATION = config['DOME_LOCATION']
ARDUINO_LOCATION = config['ARDUINO_LOCATION']
DOME_HEARTBEAT_LOCATION = config['DOME_HEARTBEAT_LOCATION']
DOME_HEARTBEAT_PERIOD = config['DOME_HEARTBEAT_PERIOD']
FAKE_DOME = config['FAKE_DOME']
QUICK_CLOSE_BUTTON = config['QUICK_CLOSE_BUTTON']
QUICK_CLOSE_BUTTON_PORT = config['QUICK_CLOSE_BUTTON_PORT']
EMERGENCY_FILE = os.path.join(FILE_PATH, 'EMERGENCY-SHUTDOWN')
DOME_ALARM_DURATION = config['DOME_ALARM_DURATION']
DEHUMIDIFIER_IP = config['DEHUMIDIFIER_IP']
DEHUMIDIFIER_PORT = config['DEHUMIDIFIER_PORT']

########################################################################
# Scheduler parameters
WEIGHTING_WEIGHT = config['WEIGHTING_WEIGHT']
AIRMASS_WEIGHT = config['AIRMASS_WEIGHT']
TTS_WEIGHT = config['TTS_WEIGHT']
HARD_ALT_LIM = config['HARD_ALT_LIM']
HARD_HA_LIM = config['HARD_HA_LIM']
BRIGHT_MOON = config['BRIGHT_MOON']
GREY_MOON = config['GREY_MOON']
DARK_MOON = config['DARK_MOON']
MOON_PHASES = {'B': BRIGHT_MOON, 'G': GREY_MOON, 'D': DARK_MOON}
DARK_MOON_ALT_LIMIT = config['DARK_MOON_ALT_LIMIT']

############################################################
# Sentinel parameters
LOCAL_IVO = config['LOCAL_IVO']
VOSERVER_HOST = config['VOSERVER_HOST']
VOSERVER_PORT = config['VOSERVER_PORT']
SENTINEL_SEND_MESSAGES = config['SENTINEL_SEND_MESSAGES']

############################################################
# Obs script parameters
<<<<<<< HEAD
AUTOFOCUS_PARAMS = config['AUTOFOCUS_PARAMS']
for ut in UTS_WITH_FOCUSERS:
    # Each focuser should have params here
    if ut not in AUTOFOCUS_PARAMS:
        AUTOFOCUS_PARAMS[str(ut)] = {}
# It complains about types, I don't know why
AUTOFOCUS_PARAMS = {int(ut): AUTOFOCUS_PARAMS[str(ut)] for ut in AUTOFOCUS_PARAMS}

for ut in AUTOFOCUS_PARAMS:
    # Use default params if they're not given (not perfect, they really need to be defined per UT)
    if 'NEAR_FOCUS_VALUE' not in AUTOFOCUS_PARAMS[ut]:
        AUTOFOCUS_PARAMS[ut]['NEAR_FOCUS_VALUE'] = 5
    if 'BIG_STEP' not in AUTOFOCUS_PARAMS[ut]:
        AUTOFOCUS_PARAMS[ut]['BIG_STEP'] = 5000
    if 'SMALL_STEP' not in AUTOFOCUS_PARAMS[ut]:
        AUTOFOCUS_PARAMS[ut]['SMALL_STEP'] = 1000
    if 'SLOPE_LEFT' not in AUTOFOCUS_PARAMS[ut]:
        AUTOFOCUS_PARAMS[ut]['SLOPE_LEFT'] = -0.001
    if 'SLOPE_RIGHT' not in AUTOFOCUS_PARAMS[ut]:
        AUTOFOCUS_PARAMS[ut]['SLOPE_RIGHT'] = 0.001
    if 'DELTA_X' not in AUTOFOCUS_PARAMS[ut]:
        AUTOFOCUS_PARAMS[ut]['DELTA_X'] = 2000
    # Enforce type
    AUTOFOCUS_PARAMS[ut]['NEAR_FOCUS_VALUE'] = int(AUTOFOCUS_PARAMS[ut]['NEAR_FOCUS_VALUE'])
    AUTOFOCUS_PARAMS[ut]['BIG_STEP'] = int(AUTOFOCUS_PARAMS[ut]['BIG_STEP'])
    AUTOFOCUS_PARAMS[ut]['SMALL_STEP'] = int(AUTOFOCUS_PARAMS[ut]['SMALL_STEP'])
    AUTOFOCUS_PARAMS[ut]['SLOPE_LEFT'] = float(AUTOFOCUS_PARAMS[ut]['SLOPE_LEFT'])
    AUTOFOCUS_PARAMS[ut]['SLOPE_RIGHT'] = float(AUTOFOCUS_PARAMS[ut]['SLOPE_RIGHT'])
    AUTOFOCUS_PARAMS[ut]['DELTA_X'] = float(AUTOFOCUS_PARAMS[ut]['DELTA_X'])
=======
AUTOFOCUS_NEARFOCUSVALUE = config['AUTOFOCUS_NEARFOCUSVALUE']
AUTOFOCUS_BIGSTEP = config['AUTOFOCUS_BIGSTEP']
AUTOFOCUS_SMALLSTEP = config['AUTOFOCUS_SMALLSTEP']
AUTOFOCUS_EXPTIME = config['AUTOFOCUS_EXPTIME']
AUTOFOCUS_FILTER = config['AUTOFOCUS_FILTER']

# cant add these to validation without adding unwanted defaults
# enforce type here instead.
if 'FOCUS_SLOPE_ABOVE' in config:
    FOCUS_SLOPE_ABOVE = {int(ut): float(config['FOCUS_SLOPE_ABOVE'][ut])
                         for ut in config['FOCUS_SLOPE_ABOVE']}
else:
    FOCUS_SLOPE_ABOVE = {ut: 12.0 for ut in UTS_WITH_FOCUSERS}

if 'FOCUS_SLOPE_BELOW' in config:
    FOCUS_SLOPE_BELOW = {int(ut): float(config['FOCUS_SLOPE_BELOW'][ut])
                         for ut in config['FOCUS_SLOPE_BELOW']}
else:
    FOCUS_SLOPE_BELOW = {ut: -12.0 for ut in UTS_WITH_FOCUSERS}

if 'FOCUS_INTERCEPT_DIFFERENCE' in config:
    FOCUS_INTERCEPT_DIFFERENCE = {int(ut): float(config['FOCUS_INTERCEPT_DIFFERENCE'][ut])
                                  for ut in config['FOCUS_INTERCEPT_DIFFERENCE']}
else:
    FOCUS_INTERCEPT_DIFFERENCE = {ut: 0.1 for ut in UTS_WITH_FOCUSERS}

>>>>>>> 1197d738

FLATS_SKYMEANTARGET = config['FLATS_SKYMEANTARGET']
FLATS_NUM = config['FLATS_NUM']
FLATS_MAXEXPTIME = config['FLATS_MAXEXPTIME']
FLATS_STEPSIZE = config['FLATS_STEPSIZE']

IERS_A_URL = config['IERS_A_URL']
IERS_A_URL_BACKUP = config['IERS_A_URL_BACKUP']

############################################################
# Pilot parameters
NUM_DARKS = config['NUM_DARKS']

############################################################
# Slack bot parameters
ENABLE_SLACK = config['ENABLE_SLACK']
SLACK_BOT_NAME = config['SLACK_BOT_NAME']
SLACK_BOT_TOKEN = config['SLACK_BOT_TOKEN']
SLACK_BOT_CHANNEL = config['SLACK_BOT_CHANNEL']<|MERGE_RESOLUTION|>--- conflicted
+++ resolved
@@ -306,7 +306,6 @@
 
 ############################################################
 # Obs script parameters
-<<<<<<< HEAD
 AUTOFOCUS_PARAMS = config['AUTOFOCUS_PARAMS']
 for ut in UTS_WITH_FOCUSERS:
     # Each focuser should have params here
@@ -336,34 +335,6 @@
     AUTOFOCUS_PARAMS[ut]['SLOPE_LEFT'] = float(AUTOFOCUS_PARAMS[ut]['SLOPE_LEFT'])
     AUTOFOCUS_PARAMS[ut]['SLOPE_RIGHT'] = float(AUTOFOCUS_PARAMS[ut]['SLOPE_RIGHT'])
     AUTOFOCUS_PARAMS[ut]['DELTA_X'] = float(AUTOFOCUS_PARAMS[ut]['DELTA_X'])
-=======
-AUTOFOCUS_NEARFOCUSVALUE = config['AUTOFOCUS_NEARFOCUSVALUE']
-AUTOFOCUS_BIGSTEP = config['AUTOFOCUS_BIGSTEP']
-AUTOFOCUS_SMALLSTEP = config['AUTOFOCUS_SMALLSTEP']
-AUTOFOCUS_EXPTIME = config['AUTOFOCUS_EXPTIME']
-AUTOFOCUS_FILTER = config['AUTOFOCUS_FILTER']
-
-# cant add these to validation without adding unwanted defaults
-# enforce type here instead.
-if 'FOCUS_SLOPE_ABOVE' in config:
-    FOCUS_SLOPE_ABOVE = {int(ut): float(config['FOCUS_SLOPE_ABOVE'][ut])
-                         for ut in config['FOCUS_SLOPE_ABOVE']}
-else:
-    FOCUS_SLOPE_ABOVE = {ut: 12.0 for ut in UTS_WITH_FOCUSERS}
-
-if 'FOCUS_SLOPE_BELOW' in config:
-    FOCUS_SLOPE_BELOW = {int(ut): float(config['FOCUS_SLOPE_BELOW'][ut])
-                         for ut in config['FOCUS_SLOPE_BELOW']}
-else:
-    FOCUS_SLOPE_BELOW = {ut: -12.0 for ut in UTS_WITH_FOCUSERS}
-
-if 'FOCUS_INTERCEPT_DIFFERENCE' in config:
-    FOCUS_INTERCEPT_DIFFERENCE = {int(ut): float(config['FOCUS_INTERCEPT_DIFFERENCE'][ut])
-                                  for ut in config['FOCUS_INTERCEPT_DIFFERENCE']}
-else:
-    FOCUS_INTERCEPT_DIFFERENCE = {ut: 0.1 for ut in UTS_WITH_FOCUSERS}
-
->>>>>>> 1197d738
 
 FLATS_SKYMEANTARGET = config['FLATS_SKYMEANTARGET']
 FLATS_NUM = config['FLATS_NUM']
