############################################################
# General parameters

# Common file strings
ORIGIN = string(default=Gravitational-wave Optical Transient Observer)
TELESCOP = string(default=GOTO_sim)

# People to email in emergency
EMAIL_LIST = string_list(default=list('martin.dyer@sheffield.ac.uk'))

# Email account to send emails from
EMAIL_ADDRESS = string(default=goto-observatory@gmail.com)
EMAIL_SERVER = string(default=smtp.gmail.com:587)

# Paths for log files, images etc
CONFIG_PATH = string(default=/home/goto/g-tecs-config/)
IMAGE_PATH = string(default=/home/goto/images/)

# Daemons should log to file?
FILE_LOGGING = integer(default=1)
# Daemons should log to stdout?
STDOUT_LOGGING = integer(default=1)
# redirect Daemon stdout to file?
REDIRECT_STDOUT = integer(default=1)
# use colour and fancy formatting in output?
FANCY_OUTPUT = integer(default=1)

# Site location (predicted location of GOTO dome on La Palma)
SITE_ALTITUDE = float(default=2327)
SITE_LATITUDE = float(default=28.7598742)
SITE_LONGITUDE = float(default=-17.8793802)
SITE_LOCATION = string(default=lapalma)

########################################################################
# Conditions monitor parameters
MAX_CONDITIONS_AGE = float(default=240)

########################################################################
# Weather parameters

# We are going to temporarily rely on the ING weather systems until the
# GOTO Vaisala is up and running.
WEATHER_SOURCE = string(default=html)
BACKUP_WEATHER_SOURCE = string(default=wht)
# Shutdown criteria
MAX_HUMIDITY = float(default=70.0)
MAX_LOCAL_HUMIDITY = float(default=70.0)
MAX_WINDSPEED = float(default=10.0)
MAX_TEMPERATURE = float(default=22.0)
MIN_TEMPERATURE = float(default=1.0)
WEATHER_TIMEOUT = float(default=700.0)
WEATHER_STATIC = float(default=1200.0)
WEATHER_INTERVAL = float(default=60.0)

SUN_ELEVATION_LIMIT = float(default=-10.0)

WARWICK_CLOSED = float(default=30.0)
WARWICK_OPEN = float(default=300.0)

########################################################################
# Mount parameters
MIN_ELEVATION = float(default=20.0)
DEFAULT_OFFSET_STEP = float(default=10.0)
SITECH_HOST = string(default='mount_control')
SITECH_PORT = integer(default=8079)
FREEZE_DEC = integer(default=0)

########################################################################
# Filter wheel parameters
FILTER_LIST = string_list(default=list('L', 'R', 'G', 'B', 'C'))

########################################################################
# Camera parameters
FRAMETYPE_LIST = string_list(default=list('normal', 'dark'))
DARKFILT = string(default=L)
BIASEXP = float(default=0.0)
CCD_TEMP = float(default=-25.0)

########################################################################
# Power parameters
POWER_CHECK_PERIOD = integer(default=30)

########################################################################
# Dome parameters
DOME_CHECK_PERIOD = integer(default=5)
DOME_LOCATION = string(default=/dev/ttyS0)
ARDUINO_LOCATION = string(default=dome)
QUICK_CLOSE_BUTTON = integer(default=0)
QUICK_CLOSE_BUTTON_PORT = string(default=/dev/ttyUSB0)
FAKE_DOME = integer(default=1)
SILENCE_ALARM_IN_MANUAL_MODE = integer(default=0)

########################################################################
# Weather parameters


########################################################################
# Observing parameters
MOONDIST_LIMIT = float(default=20.0)
MOONELEV_LIMIT = float(default=-5.0)

########################################################################
# Database parameters
DATABASE_USER = string(default=goto)
DATABASE_PASSWORD = string(default=gotoobs)
DATABASE_HOST = string(default=localhost)
DATABASE_NAME = string(default=goto_obs)
# should database sessions print SQL statements?
DATABASE_ECHO = integer(default=0)

###########################################################
# Daemon parameters
PROXY_TIMEOUT = float(default=5)
# should we create fake FLI hardware if we can't find any?
USE_FAKE_FLI = integer(default=0)

[DAEMONS]
    [[mnt]]
        HOST = string(default=localhost)
        PORT = integer(default=9001)
        PROCESS = string(default=mnt_daemon.py)
        DEPENDS = string_list(default=list('None'))
        PINGLIFE = float(default=10.0)
    [[filt]]
        HOST = string(default=localhost)
        PORT = integer(default=9002)
        PROCESS = string(default=filt_daemon.py)
        DEPENDS = string_list(default=list('fli'))
        PINGLIFE = float(default=10.0)
    [[foc]]
        HOST = string(default=localhost)
        PORT = integer(default=9003)
        PROCESS = string(default=foc_daemon.py)
<<<<<<< HEAD
        PYROID = string(default=foc_daemon)
        HOST = string(default=localhost)
=======
>>>>>>> f81d5373
        DEPENDS = string_list(default=list('fli'))
        PINGLIFE = float(default=10.0)
    [[cam]]
        HOST = string(default=localhost)
        PORT = integer(default=9004)
        PROCESS = string(default=cam_daemon.py)
<<<<<<< HEAD
        PYROID = string(default=cam_daemon)
        HOST = string(default=localhost)
=======
>>>>>>> f81d5373
        DEPENDS = string_list(default=list('fli'))
        PINGLIFE = float(default=10.0)
<<<<<<< HEAD
        PROCESS = string(default=dome_daemon.py)
        PYROID = string(default=dome_daemon)
        HOST = string(default=localhost)
        DEPENDS = string_list(default=list('None'))
=======
>>>>>>> f81d5373
    [[exq]]
        HOST = string(default=localhost)
        PORT = integer(default=9005)
        PROCESS = string(default=exq_daemon.py)
<<<<<<< HEAD
        PYROID = string(default=exq_daemon)
        HOST = string(default=localhost)
        DEPENDS = string_list(default=list('cam', 'filt', 'fli'))
    [[filt]]
        PORT = integer(default=9002)
        PINGLIFE = float(default=10.0)
        PROCESS = string(default=filt_daemon.py)
        PYROID = string(default=filt_daemon)
        HOST = string(default=localhost)
        DEPENDS = string_list(default=list('fli'))
    [[mnt]]
        PORT = integer(default=9001)
        PINGLIFE = float(default=10.0)
        PROCESS = string(default=mnt_daemon.py)
        PYROID = string(default=mnt_daemon)
        HOST = string(default=localhost)
        DEPENDS = string_list(default=list('None'))
=======
        DEPENDS = string_list(default=list('cam', 'filt', 'fli'))
        PINGLIFE = float(default=10.0)
>>>>>>> f81d5373
    [[power]]
        HOST = string(default=localhost)
        PORT = integer(default=9006)
        PROCESS = string(default=power_daemon.py)
<<<<<<< HEAD
        PYROID = string(default=power_daemon)
        HOST = string(default=localhost)
        DEPENDS = string_list(default=list('None'))
    [[scheduler]]
        PORT = integer(default=9008)
        PINGLIFE = float(default=10.0)
        PROCESS = string(default=scheduler_daemon.py)
        PYROID = string(default=sheduler_daemon)
        HOST = string(default=localhost)
=======
        DEPENDS = string_list(default=list('None'))
        PINGLIFE = float(default=10.0)
    [[dome]]
        HOST = string(default=localhost)
        PORT = integer(default=9007)
        PROCESS = string(default=dome_daemon.py)
        DEPENDS = string_list(default=list('None'))
        PINGLIFE = float(default=10.0)
    [[fli1]]
        HOST = string(default=localhost)
        PORT = integer(default=9010)
        PROCESS = string(default=fli_interface.py)
        DEPENDS = string_list(default=list('None'))
    [[fli2]]
        HOST = string(default=localhost)
        PORT = integer(default=9020)
        PROCESS = string(default=fli_interfaceB.py)
>>>>>>> f81d5373
        DEPENDS = string_list(default=list('None'))

[FLI_INTERFACES]
    [[fli1]]
        TELS = int_list(default=list(1, 2))
<<<<<<< HEAD
        PORT = integer(default=9010)
        PROCESS = string(default=fli_interface.py)
        PYROID = string(default=fli_interface)
        HOST = string(default=localhost)
=======
>>>>>>> f81d5373
        [[[SERIALS]]]
            foc = string_list(default=list('fake', 'fake'))
            filt = string_list(default=list('fake', 'fake'))
            cam = string_list(default=list('fake', 'fake'))
    [[fli2]]
        TELS = int_list(default=list(3, 4))
<<<<<<< HEAD
        PORT = integer(default=9020)
        PROCESS = string(default=fli_interfaceB.py)
        PYROID = string(default=fli_interfaceB)
        HOST = string(default=localhost)
=======
>>>>>>> f81d5373
        [[[SERIALS]]]
            foc = string_list(default=list('fake', 'fake'))
            filt = string_list(default=list('fake', 'fake'))
            cam = string_list(default=list('fake', 'fake'))

[POWER_UNITS]
    [[PDU1]]
        CLASS = string(default='FakePDU')
        IP = string(default='0.0.0.0')
        NAMES = string_list(default=list('_1_', '_2_', '_3_', '_4_', '_5_', '_6_', '_7_', '_8_'))
    [[UPS1]]
        CLASS = string(default='FakeUPS')
        IP = string(default='0.0.0.0')
        NAMES = string_list(default=list('_U1_', '_U2_', '_U3_'))<|MERGE_RESOLUTION|>--- conflicted
+++ resolved
@@ -131,73 +131,24 @@
         HOST = string(default=localhost)
         PORT = integer(default=9003)
         PROCESS = string(default=foc_daemon.py)
-<<<<<<< HEAD
-        PYROID = string(default=foc_daemon)
-        HOST = string(default=localhost)
-=======
->>>>>>> f81d5373
         DEPENDS = string_list(default=list('fli'))
         PINGLIFE = float(default=10.0)
     [[cam]]
         HOST = string(default=localhost)
         PORT = integer(default=9004)
         PROCESS = string(default=cam_daemon.py)
-<<<<<<< HEAD
-        PYROID = string(default=cam_daemon)
-        HOST = string(default=localhost)
-=======
->>>>>>> f81d5373
         DEPENDS = string_list(default=list('fli'))
         PINGLIFE = float(default=10.0)
-<<<<<<< HEAD
-        PROCESS = string(default=dome_daemon.py)
-        PYROID = string(default=dome_daemon)
-        HOST = string(default=localhost)
-        DEPENDS = string_list(default=list('None'))
-=======
->>>>>>> f81d5373
     [[exq]]
         HOST = string(default=localhost)
         PORT = integer(default=9005)
         PROCESS = string(default=exq_daemon.py)
-<<<<<<< HEAD
-        PYROID = string(default=exq_daemon)
-        HOST = string(default=localhost)
-        DEPENDS = string_list(default=list('cam', 'filt', 'fli'))
-    [[filt]]
-        PORT = integer(default=9002)
-        PINGLIFE = float(default=10.0)
-        PROCESS = string(default=filt_daemon.py)
-        PYROID = string(default=filt_daemon)
-        HOST = string(default=localhost)
-        DEPENDS = string_list(default=list('fli'))
-    [[mnt]]
-        PORT = integer(default=9001)
-        PINGLIFE = float(default=10.0)
-        PROCESS = string(default=mnt_daemon.py)
-        PYROID = string(default=mnt_daemon)
-        HOST = string(default=localhost)
-        DEPENDS = string_list(default=list('None'))
-=======
         DEPENDS = string_list(default=list('cam', 'filt', 'fli'))
         PINGLIFE = float(default=10.0)
->>>>>>> f81d5373
     [[power]]
         HOST = string(default=localhost)
         PORT = integer(default=9006)
         PROCESS = string(default=power_daemon.py)
-<<<<<<< HEAD
-        PYROID = string(default=power_daemon)
-        HOST = string(default=localhost)
-        DEPENDS = string_list(default=list('None'))
-    [[scheduler]]
-        PORT = integer(default=9008)
-        PINGLIFE = float(default=10.0)
-        PROCESS = string(default=scheduler_daemon.py)
-        PYROID = string(default=sheduler_daemon)
-        HOST = string(default=localhost)
-=======
-        DEPENDS = string_list(default=list('None'))
         PINGLIFE = float(default=10.0)
     [[dome]]
         HOST = string(default=localhost)
@@ -214,32 +165,22 @@
         HOST = string(default=localhost)
         PORT = integer(default=9020)
         PROCESS = string(default=fli_interfaceB.py)
->>>>>>> f81d5373
+        DEPENDS = string_list(default=list('None'))
+    [[scheduler]]
+        HOST = string(default=localhost)
+        PORT = integer(default=9030)
+        PROCESS = string(default=scheduler_daemon.py)
         DEPENDS = string_list(default=list('None'))
 
 [FLI_INTERFACES]
     [[fli1]]
         TELS = int_list(default=list(1, 2))
-<<<<<<< HEAD
-        PORT = integer(default=9010)
-        PROCESS = string(default=fli_interface.py)
-        PYROID = string(default=fli_interface)
-        HOST = string(default=localhost)
-=======
->>>>>>> f81d5373
         [[[SERIALS]]]
             foc = string_list(default=list('fake', 'fake'))
             filt = string_list(default=list('fake', 'fake'))
             cam = string_list(default=list('fake', 'fake'))
     [[fli2]]
         TELS = int_list(default=list(3, 4))
-<<<<<<< HEAD
-        PORT = integer(default=9020)
-        PROCESS = string(default=fli_interfaceB.py)
-        PYROID = string(default=fli_interfaceB)
-        HOST = string(default=localhost)
-=======
->>>>>>> f81d5373
         [[[SERIALS]]]
             foc = string_list(default=list('fake', 'fake'))
             filt = string_list(default=list('fake', 'fake'))
