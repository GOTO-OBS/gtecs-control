"""Functions to write FITS image files."""

import glob
import math
import os
import threading
import time
import warnings

import astropy.units as u
from astropy.coordinates import Angle
from astropy.io import fits
from astropy.time import Time

import numpy as np

from . import misc
from . import params
from .analysis import get_focus_region, measure_image_hfd
from .astronomy import get_lst, night_startdate
from .daemons import daemon_info
from .flags import Status
from .scheduling import get_pointing_info


def fits_filename(tel_number, run_number, ut_number):
    """Construct the FITS file name."""
    if run_number is not None:
        return f't{tel_number:d}_r{run_number:07d}_ut{ut_number:d}.fits'
    else:
        return f't{tel_number:d}_glance_ut{ut_number:d}.fits'


def image_filename(tel_number, run_number, ut_number):
    """Construct the FITS image file name."""
    return fits_filename(tel_number, run_number, ut_number)


def glance_filename(tel_number, ut_number):
    """Construct the FITS glance file name."""
    return fits_filename(tel_number, None, ut_number)


def image_location(run_number, ut_number, tel_number=None):
    """Construct the image file location."""
    # Use the default tel number if not given
    if tel_number is None:
        tel_number = params.TELESCOPE_NUMBER

    # Find the directory, using the date the observing night began (the previous local midday)
    night = night_startdate()
    direc = os.path.join(params.IMAGE_PATH, night)
    if not os.path.exists(direc):
        os.mkdir(direc)

    # Find the file name, using the telescope, run and UT numbers
    filename = image_filename(tel_number, run_number, ut_number)
    return os.path.join(direc, filename)


def glance_location(ut_number, tel_number=None):
    """Construct the glance file location."""
    # Use the default tel number if not given
    if tel_number is None:
        tel_number = params.TELESCOPE_NUMBER

    # Find the directory
    direc = params.IMAGE_PATH
    if not os.path.exists(direc):
        os.mkdir(direc)

    # Find the file name, using the telescope and UT numbers
    filename = glance_filename(tel_number, ut_number)
    return os.path.join(direc, filename)


def clear_glance_files(tel_number=None):
    """Delete any existing glance files."""
    # Use the default tel number if not given
    if tel_number is None:
        tel_number = params.TELESCOPE_NUMBER

    # Find the directory
    direc = params.IMAGE_PATH
    if not os.path.exists(direc):
        os.mkdir(direc)

    # Remove glances for ALL UTs
    for ut in params.UTS_WITH_CAMERAS:
        filename = glance_location(ut, tel_number)
        if os.path.exists(filename):
            os.remove(filename)


def make_fits(image_data, ut, all_info, compress=False,
              include_stats=True, measure_hfds=False, hfd_regions=None,
              log=None):
    """Format and update a FITS HDU for the image."""
    # Create the hdu
    if compress:
        hdu = fits.CompImageHDU(image_data)
    else:
        hdu = fits.PrimaryHDU(image_data)

    # Update the image header with info from the daemons
    try:
        update_header(hdu.header, ut, all_info, log)
    except Exception:
        if log is None:
            raise
        log.error('Failed to update FITS header')
        log.debug('', exc_info=True)

    if include_stats:
        hdu.header['MEANCNTS'] = (np.mean(image_data), 'Mean image counts')
        hdu.header['MEDCNTS '] = (np.median(image_data), 'Median image counts')
        hdu.header['STDCNTS '] = (np.std(image_data), 'Std of image counts')

    if measure_hfds:
        binning = int(hdu.header['XBINNING'])  # should always be the same as YBINNING
        if hfd_regions is None:
            hfd_regions = [get_focus_region(binning)]
        if len(hfd_regions) > 10:
            log.warning('Too many image regions ({}), restricting to 10.'.format(len(hfd_regions)))
        for i, region in enumerate(hfd_regions):
            try:
                hfd, hfd_std = measure_image_hfd(image_data.astype('int32'),
                                                 region=region,
                                                 filter_width=15 // binning,
                                                 verbose=False)
                # NB HFDs are returned in binned pixels
                hfd *= binning
                hfd_std *= binning
                log.debug(f'Measured image HFD: {hfd:.2f} +/- {hfd_std:.2f}')
                hdu.header['MEDHFD{}'.format(i)] = hfd
                hdu.header['STDHFD{}'.format(i)] = hfd_std
            except Exception:
                log.exception('Could not measure image HFDs')

    return hdu


def save_fits(hdu, filename, log=None, log_debug=False, fancy_log=True):
    """Save a FITS HDU to a file."""
    # Remove any existing file
    try:
        os.remove(filename)
        if log and log_debug:
            log.debug(f'Removed {filename} as it already existed')
    except FileNotFoundError:
        pass

    # Create the hdulist
    if not isinstance(hdu, fits.PrimaryHDU):
        if log and log_debug:
            log.debug('Creating HDUList as Primary HDU with no PrimaryHDU instance')
        hdulist = fits.HDUList([fits.PrimaryHDU(), hdu])
    else:
        if log and log_debug:
            log.debug('Creating HDUList as standard HDU with built-in PrimaryHDU instance')
        hdulist = fits.HDUList([hdu])

    # Write to a tmp file, then move it once it's finished (removes the need for .done files)
    try:
        hdulist.writeto(filename + '.tmp')
        if log and log_debug:
            log.debug(f'Wrote file to {filename+".tmp"}')
    except Exception:
        if log is None:
            raise
        log.error('Failed to write hdulist to file')
        log.debug('', exc_info=True)
    else:
        os.rename(filename + '.tmp', filename)
        if log and log_debug:
            log.debug(f'Moved file to {filename}')

    if fancy_log:
        # Log image being saved
        ut = hdu.header['UT      ']
        interface_id = params.UT_DICT[ut]['INTERFACE']
        if not hdu.header['GLANCE  ']:
            expstr = 'Exposure r{:07d}'.format(int(hdu.header['RUN     ']))
        else:
            expstr = 'Glance'
        if log:
            log.info('{}: Saved exposure from camera {} ({})'.format(expstr, ut, interface_id))
        else:
            print('{}: Saved exposure from camera {} ({})'.format(expstr, ut, interface_id))


def get_all_info(cam_info, log=None, log_debug=False):
    """Get all info dicts from the running daemons, and other common info."""
    info_time = Time.now()
    all_info = {}
    bad_info = []

    # Camera daemon
    all_info['cam'] = cam_info
    if 'current_exposure' not in cam_info or cam_info['current_exposure'] is None:
        raise ValueError('No current exposure details in camera info dict')

    # Get the info from the other daemons in parallel to save time
    def daemon_info_thread(daemon_id, log=None, log_debug=False):
        try:
            if log and log_debug:
                log.debug(f'Fetching "{daemon_id}" info')
            force_update = bool(daemon_id != 'conditions')
            all_info[daemon_id] = daemon_info(daemon_id, force_update, timeout=60)
            if log and log_debug:
                log.debug(f'Fetched "{daemon_id}" info')
        except Exception:
            if log is None:
                raise
            log.error(f'Failed to fetch "{daemon_id}" info')
            log.debug('', exc_info=True)
            all_info[daemon_id] = None
            bad_info.append(daemon_id)

    threads = [threading.Thread(target=daemon_info_thread, args=(daemon_id, log, log_debug))
               for daemon_id in ['ota', 'foc', 'filt', 'dome', 'mnt', 'conditions']]
    for thread in threads:
        thread.start()
    for thread in threads:
        thread.join()

    # Mount history
    if all_info['mnt'] is not None:
        try:
            info = all_info['mnt']
            exptime = cam_info['current_exposure']['exptime']

            # Position error history
            poserr_info = {}
            poserr_info['hist_time'] = -999
            poserr_info['ra_max'] = 'NA'
            poserr_info['ra_mean'] = 'NA'
            poserr_info['ra_std'] = 'NA'
            poserr_info['dec_max'] = 'NA'
            poserr_info['dec_mean'] = 'NA'
            poserr_info['dec_std'] = 'NA'
            if info['position_error_history'] is not None:
                # Get lookback time
                max_hist = info_time.unix - info['position_error_history'][0][0]
                hist_time = params.MIN_HEADER_HIST_TIME
                if exptime > hist_time:
                    hist_time = exptime
                if hist_time > max_hist:
                    hist_time = max_hist
                poserr_info['hist_time'] = hist_time
                # Get RA history values
                ra_hist = [h[1]['ra'] for h in info['position_error_history']
                           if info_time.unix - h[0] <= hist_time]
                if len(ra_hist) > 0:
                    poserr_info['ra_hist'] = ra_hist
                    poserr_info['ra_max'] = np.max(ra_hist)
                    poserr_info['ra_mean'] = np.mean(ra_hist)
                    poserr_info['ra_std'] = np.std(ra_hist)
                # Get Dec history values
                dec_hist = [h[1]['dec'] for h in info['position_error_history']
                            if info_time.unix - h[0] <= hist_time]
                if len(dec_hist) > 0:
                    poserr_info['dec_hist'] = dec_hist
                    poserr_info['dec_max'] = np.max(dec_hist)
                    poserr_info['dec_mean'] = np.mean(dec_hist)
                    poserr_info['dec_std'] = np.std(dec_hist)
            all_info['mnt']['position_error_info'] = poserr_info

            # Tracking error history
            trackerr_info = {}
            trackerr_info['hist_time'] = -999
            trackerr_info['ra_max'] = 'NA'
            trackerr_info['ra_mean'] = 'NA'
            trackerr_info['ra_std'] = 'NA'
            trackerr_info['dec_max'] = 'NA'
            trackerr_info['dec_mean'] = 'NA'
            trackerr_info['dec_std'] = 'NA'
            if info['tracking_error_history'] is not None:
                # Get lookback time
                max_hist = info_time.unix - info['tracking_error_history'][0][0]
                hist_time = params.MIN_HEADER_HIST_TIME
                if exptime > hist_time:
                    hist_time = exptime
                if hist_time > max_hist:
                    hist_time = max_hist
                trackerr_info['hist_time'] = hist_time
                # Get RA history values
                ra_hist = [h[1]['ra'] for h in info['tracking_error_history']
                           if info_time.unix - h[0] <= hist_time]
                if len(ra_hist) > 0:
                    trackerr_info['ra_hist'] = ra_hist
                    trackerr_info['ra_max'] = np.max(ra_hist)
                    trackerr_info['ra_mean'] = np.mean(ra_hist)
                    trackerr_info['ra_std'] = np.std(ra_hist)
                # Get Dec history values
                dec_hist = [h[1]['dec'] for h in info['tracking_error_history']
                            if info_time.unix - h[0] <= hist_time]
                if len(dec_hist) > 0:
                    trackerr_info['dec_hist'] = dec_hist
                    trackerr_info['dec_max'] = np.max(dec_hist)
                    trackerr_info['dec_mean'] = np.mean(dec_hist)
                    trackerr_info['dec_std'] = np.std(dec_hist)
            all_info['mnt']['tracking_error_info'] = trackerr_info

            # Motor current histroy
            current_info = {}
            current_info['hist_time'] = -999
            current_info['ra_max'] = 'NA'
            current_info['ra_mean'] = 'NA'
            current_info['ra_std'] = 'NA'
            current_info['dec_max'] = 'NA'
            current_info['dec_mean'] = 'NA'
            current_info['dec_std'] = 'NA'
            if info['motor_current_history'] is not None:
                # Get lookback time
                max_hist = info_time.unix - info['motor_current_history'][0][0]
                hist_time = params.MIN_HEADER_HIST_TIME
                if exptime > hist_time:
                    hist_time = exptime
                if hist_time > max_hist:
                    hist_time = max_hist
                current_info['hist_time'] = hist_time
                # Get RA history values
                ra_hist = [h[1]['ra'] for h in info['motor_current_history']
                           if info_time.unix - h[0] <= hist_time]
                if len(ra_hist) > 0:
                    current_info['ra_hist'] = ra_hist
                    current_info['ra_max'] = np.max(ra_hist)
                    current_info['ra_mean'] = np.mean(ra_hist)
                    current_info['ra_std'] = np.std(ra_hist)
                # Get Dec history values
                dec_hist = [h[1]['dec'] for h in info['motor_current_history']
                            if info_time.unix - h[0] <= hist_time]
                if len(dec_hist) > 0:
                    current_info['dec_hist'] = dec_hist
                    current_info['dec_max'] = np.max(dec_hist)
                    current_info['dec_mean'] = np.mean(dec_hist)
                    current_info['dec_std'] = np.std(dec_hist)
            all_info['mnt']['motor_current_info'] = current_info

        except Exception:
            if log is None:
                raise
            log.error('Failed to calculate mount history info')
            log.debug('', exc_info=True)
            all_info['mnt']['position_error_info'] = None
            all_info['mnt']['tracking_error_info'] = None
            all_info['mnt']['motor_current_info'] = None
            bad_info.append('mnt_history')

    # Conditions sources
    if all_info['conditions'] is not None:
        try:
            # Select external source
            ext_source = params.VAISALA_URI_PRIMARY[5:].split('_')[0]
            ext_weather = all_info['conditions']['weather'][ext_source].copy()
            all_info['conditions']['weather_ext'] = ext_weather

            # Select internal source
            int_weather = all_info['conditions']['internal'].copy()
            all_info['conditions']['weather_int'] = int_weather

        except Exception:
            if log is None:
                raise
            log.error('Failed to find conditions sources')
            log.debug('', exc_info=True)
            all_info['conditions']['weather_ext'] = None
            all_info['conditions']['weather_int'] = None
            bad_info.append('conditions_sources')

    # Conditions history
    if all_info['conditions'] is not None and all_info['conditions']['weather_ext'] is not None:
        try:
            info = all_info['conditions']['weather_ext']
            exptime = cam_info['current_exposure']['exptime']

            # Wind gust history
            hist_info = {}
            hist_info['hist_time'] = -999
            hist_info['max'] = 'NA'
            hist_info['mean'] = 'NA'
            hist_info['std'] = 'NA'
            if info['windgust_history'] != -999:
                # Get lookback time
                max_hist = info_time.unix - info['windgust_history'][0][0]
                hist_time = params.MIN_HEADER_HIST_TIME
                if exptime > hist_time:
                    hist_time = exptime
                if hist_time > max_hist:
                    hist_time = max_hist
                hist_info['hist_time'] = hist_time
                # Get gust history values
                gust_hist = [h[1] for h in info['windgust_history']
                             if info_time.unix - h[0] <= hist_time]
                if len(gust_hist) > 0:
                    hist_info['hist'] = gust_hist
                    hist_info['max'] = np.max(gust_hist)
                    hist_info['mean'] = np.mean(gust_hist)
                    hist_info['std'] = np.std(gust_hist)
            all_info['conditions']['weather_ext']['windgust_history_info'] = hist_info

        except Exception:
            if log is None:
                raise
            log.error('Failed to calculate conditions history info')
            log.debug('', exc_info=True)
            all_info['conditions']['weather_ext']['windgust_history_info'] = None
            bad_info.append('conditions_history')

    # Database
    if cam_info['current_exposure']['set_id'] is not None:
        try:
            if log and log_debug:
                log.debug('Fetching database info')
            db_info = {}
            db_info['from_database'] = True
            db_info['expset_id'] = cam_info['current_exposure']['set_id']
            db_info['pointing_id'] = cam_info['current_exposure']['pointing_id']

            # Get Pointing info from the scheduler
            pointing_info = get_pointing_info(cam_info['current_exposure']['pointing_id'])
            db_info.update(pointing_info)

            # Check IDs match
            if db_info['pointing_id'] != pointing_info['id']:
                raise ValueError('Pointing ID {} does not match {}'.format(
                    db_info['pointing_id'], pointing_info['id']))
            else:
                del db_info['id']

            all_info['db'] = db_info
            if log and log_debug:
                log.debug('Fetched database info')
        except Exception:
            if log is None:
                raise
            log.error('Failed to fetch database info')
            log.debug('', exc_info=True)
            all_info['db'] = None
            bad_info.append('database')
    else:
        db_info = {}
        db_info['from_database'] = False
        all_info['db'] = db_info

    # Other params (do this here to ensure they're the same for all UTs)
    params_info = {}
    params_info['version'] = params.VERSION
    params_info['org_name'] = params.ORG_NAME
    params_info['site_name'] = params.SITE_NAME
    params_info['site_lat'] = params.SITE_LATITUDE
    params_info['site_lon'] = params.SITE_LONGITUDE
    params_info['site_alt'] = params.SITE_ALTITUDE
    params_info['tel_name'] = params.TELESCOPE_NAME
    params_info['tel_number'] = params.TELESCOPE_NUMBER

    params_info['ut_dict'] = params.UT_DICT
    ut_mask = misc.ut_list_to_mask(all_info['cam']['current_exposure']['ut_list'])
    params_info['ut_mask'] = ut_mask
    params_info['ut_string'] = misc.ut_mask_to_string(ut_mask)
    params_info['uts_with_covers'] = params.UTS_WITH_COVERS
    params_info['uts_with_focusers'] = params.UTS_WITH_FOCUSERS
    params_info['uts_with_filterwheels'] = params.UTS_WITH_FILTERWHEELS

    status = Status()
    params_info['system_mode'] = status.mode
    params_info['observer'] = status.observer

    all_info['params'] = params_info

    return all_info, bad_info


def update_header(header, ut, all_info, log=None):
    """Add observation, exposure and hardware info to the FITS header."""
    # These cards are set automatically by AstroPy, we just give them better comments
    # header.comments['SIMPLE  '] = 'Standard FITS'
    # header.comments['BITPIX  '] = 'Bits per pixel'
    # header.comments['NAXIS   '] = 'Number of dimensions'
    # header.comments['NAXIS1  '] = 'Number of columns'
    # header.comments['NAXIS2  '] = 'Number of rows'
    # header.comments['EXTEND  '] = 'Can contain extensions'
    # header.comments['BSCALE  '] = 'Pixel scale factor'
    # header.comments['BZERO   '] = 'Real = Pixel * BSCALE + BZERO'

    # Observation info
    params_info = all_info['params']
    cam_info = all_info['cam']
    exposure_info = cam_info['current_exposure']
    cam_info = cam_info[ut]
    glance = exposure_info['glance']
    if not glance:
        run_number = exposure_info['run_number']
        run_number_str = 'r{:07d}'.format(run_number)
    else:
        run_number = 'NA'
        run_number_str = 'NA'
    header['RUN     '] = (run_number, 'GOTO run number')
    header['RUN-ID  '] = (run_number_str, 'Padded run ID string')

    write_time = Time.now()
    header['DATE    '] = (write_time.isot, 'Date HDU created')

    header['ORIGIN  '] = (params_info['org_name'], 'Origin organisation')

    header['SITE    '] = (params_info['site_name'], 'Site location')
    header['SITE-LAT'] = (params_info['site_lat'], 'Site latitude, degrees +N')
    header['SITE-LON'] = (params_info['site_lon'], 'Site longitude, degrees +E')
    header['SITE-ALT'] = (params_info['site_alt'], 'Site elevation, m above sea level')

    header['TELESCOP'] = (params_info['tel_name'], 'Origin telescope name')
    header['TEL     '] = (params_info['tel_number'], 'Origin telescope ID number')

    header['INSTRUME'] = ('UT' + str(ut), 'Origin unit telescope')
    header['UT      '] = (ut, 'Integer UT number')

    if 'HW_VERSION' in params_info['ut_dict'][ut]:
        ut_hw_version = params_info['ut_dict'][ut]['HW_VERSION']
    else:
        ut_hw_version = 'NA'
    header['UT-VERS '] = (ut_hw_version, 'UT hardware version number')

    header['UTMASK  '] = (params_info['ut_mask'], 'Run UT mask integer')
    header['UTMASKBN'] = (params_info['ut_string'], 'Run UT mask binary string')

    interface_id = params_info['ut_dict'][ut]['INTERFACE']
    header['INTERFAC'] = (interface_id, 'System interface code')

    header['SWVN    '] = (params_info['version'], 'Software version number')

    header['SYS-MODE'] = (params_info['system_mode'], 'Current telescope system mode')
    header['OBSERVER'] = (params_info['observer'], 'Who started the exposure')

    header['OBJECT  '] = (exposure_info['target'], 'Observed object name')

    set_number = exposure_info['set_num']
    if set_number is None:
        set_number = 'NA'
    header['SET     '] = (set_number, 'GOTO set number')
    header['SET-POS '] = (exposure_info['set_pos'], 'Position of this exposure in this set')
    header['SET-TOT '] = (exposure_info['set_tot'], 'Total number of exposures in this set')

    # Exposure data
    exptime = exposure_info['exptime']
    header['EXPTIME '] = (exptime, 'Exposure time, seconds')

    start_time = Time(cam_info['exposure_start_time'], format='unix')
    mid_time = start_time + (exposure_info['exptime'] * u.second) / 2.
    header['DATE-OBS'] = (start_time.isot, 'Exposure start time, UTC')
    header['DATE-MID'] = (mid_time.isot, 'Exposure midpoint, UTC')

    mid_jd = mid_time.jd
    header['JD      '] = (mid_jd, 'Exposure midpoint, Julian Date')

    lst = get_lst(mid_time)
    mid_lst = '{:02.0f}:{:02.0f}:{:06.3f}'.format(*lst.hms)
    header['LST     '] = (mid_lst, 'Exposure midpoint, Local Sidereal Time')

    # Frame info
    header['FRMTYPE '] = (exposure_info['frametype'], 'Frame type (shutter open/closed)')
    header['IMGTYPE '] = (exposure_info['imgtype'], 'Image type')
    header['GLANCE  '] = (exposure_info['glance'], 'Is this a glance frame?')

    # (Depreciated section cards)
    header['FULLSEC '] = ('[1:8304,1:6220]', 'Size of the full frame')
    header['TRIMSEC '] = ('[65:8240,46:6177]', 'Central data region (both channels)')
    header['TRIMSEC1'] = ('[65:4152,46:6177]', 'Data section for left channel')
    header['TRIMSEC2'] = ('[4153:8240,46:6177]', 'Data section for right channel')
    header['BIASSEC1'] = ('[3:10,3:6218]', 'Recommended bias section for left channel')
    header['BIASSEC2'] = ('[8295:8302,3:6218]', 'Recommended bias section for right channel')
    header['DARKSEC1'] = ('[26:41,500:5721]', 'Recommended dark section for left channel')
    header['DARKSEC2'] = ('[8264:8279,500:5721]', 'Recommended dark section for right channel')

    # Database info
    try:
        if all_info['db'] is None:
            raise ValueError('No database info provided')
        info = all_info['db']
        from_database = info['from_database']

    except Exception as err:
        if log is None:
            raise
        if 'info provided' in str(err):
            log.warning(str(err))
        else:
            log.error('Failed to write database info to header')
            log.debug('', exc_info=True)
        from_database = False

    header['FROMDB  '] = (from_database, 'Exposure linked to database pointing?')

    # Database table info
    try:
        info = all_info['db']

        # ExposureSet info
        expset_id = info['expset_id']  # from Exposure

        # Pointing info
        pointing_id = info['pointing_id']
        if info['rank'] is not None:
            rank = info['rank']
        else:
            rank = 'inf'
        if info['start_time'] is not None:
            starttime = info['start_time']
        else:
            starttime = 'NA'
        if info['stop_time'] is not None:
            stoptime = info['stop_time']
        else:
            stoptime = 'NA'

        # Target info
        target_id = info['target_id']
        if info['start_rank'] is not None:
            initialrank = info['start_rank']
        else:
            initialrank = 'inf'
        weight = info['weight']
        num_observed = info['num_completed']
        is_template = info['is_template']

        # Strategy info
        strategy_id = info['strategy_id']
        infinite = info['infinite']
        if info['min_time'] is not None:
            min_time = info['min_time']
        else:
            min_time = 'NA'
        too = info['too']
        requires_template = info['requires_template']
        min_alt = info['min_alt']
        max_sunalt = info['max_sunalt']
        max_moon = info['max_moon']
        min_moonsep = info['min_moonsep']

        # TimeBlock info
        time_block_id = info['time_block_id']
        block_num = info['block_num']
        if info['wait_time'] is not None:
            wait_time = info['wait_time']
        else:
            wait_time = 'NA'
        if info['valid_time'] is not None:
            valid_time = info['valid_time']
        else:
            valid_time = 'NA'

        # Get User info
        user_id = info['user_id']
        user_name = info['user_name']
        user_fullname = info['user_fullname']

        # Get Grid info
        if info['grid_id'] is not None:
            grid_id = info['grid_id']
            grid_name = info['grid_name']
            tile_id = info['tile_id']
            tile_name = info['tile_name']
        else:
            grid_id = 'NA'
            grid_name = 'NA'
            tile_id = 'NA'
            tile_name = 'NA'

        # Get Survey info
        if info['survey_id'] is not None:
            survey_id = info['survey_id']
            survey_name = info['survey_name']
        else:
            survey_id = 'NA'
            survey_name = 'NA'

        # Get Notice and Event info
        if info['notice_id'] is not None:
            notice_id = info['notice_id']
            notice_ivorn = info['notice_ivorn']
            if info['notice_time'] is not None:
                notice_time = info['notice_time'].strftime('%Y-%m-%dT%H:%M:%S')
            else:
                notice_time = 'NA'
            event_id = info['event_id']
            event_name = info['event_name']
            event_type = info['event_type']
            event_origin = info['event_origin']
            if info['event_time'] is not None:
<<<<<<< HEAD
                event_time = info['event_time']
=======
                event_time = info['event_time'].strftime('%Y-%m-%dT%H:%M:%S')
>>>>>>> c1eda882
            else:
                event_time = 'NA'
        else:
            notice_id = 'NA'
            notice_ivorn = 'NA'
            notice_time = 'NA'
            event_id = 'NA'
            event_name = 'NA'
            event_type = 'NA'
            event_origin = 'NA'
            event_time = 'NA'

    except Exception:
        if from_database:
            # It's only an error if the values should be there
            if log is None:
                raise
            log.error('Failed to write database info to header')
            log.debug('', exc_info=True)
        expset_id = 'NA'

        pointing_id = 'NA'
        rank = 'NA'
        starttime = 'NA'
        stoptime = 'NA'

        target_id = 'NA'
        initialrank = 'NA'
        weight = 'NA'
        num_observed = 'NA'
        is_template = 'NA'

        strategy_id = 'NA'
        infinite = 'NA'
        min_time = 'NA'
        too = 'NA'
        requires_template = 'NA'
        min_alt = 'NA'
        max_sunalt = 'NA'
        max_moon = 'NA'
        min_moonsep = 'NA'

        time_block_id = 'NA'
        block_num = 'NA'
        wait_time = 'NA'
        valid_time = 'NA'

        user_id = 'NA'
        user_name = 'NA'
        user_fullname = 'NA'

        grid_id = 'NA'
        grid_name = 'NA'
        tile_id = 'NA'
        tile_name = 'NA'

        survey_id = 'NA'
        survey_name = 'NA'

        notice_id = 'NA'
        notice_ivorn = 'NA'
        notice_time = 'NA'

        event_id = 'NA'
        event_name = 'NA'
        event_type = 'NA'
        event_origin = 'NA'
        event_time = 'NA'

    # MAX COMMENT LENGTH: '~~~~~~~~~~~~~~~~~~~~~~~~~~~~~~~~~~~~~~~~~~~~~~~'
    header['DB-EXPS '] = (expset_id, 'Database ExposureSet ID')

    header['DB-PNT  '] = (pointing_id, 'Database Pointing ID')
    header['RANK    '] = (rank, 'Rank of this pointing when observed')
    header['LIM-STRT'] = (starttime, 'Valid start time limit for this pointing')
    header['LIM-STOP'] = (stoptime, 'Valid stop time limit for this pointing')

    header['DB-TARG '] = (target_id, 'Database Target ID')
    header['BASERANK'] = (initialrank, 'Initial rank of this Target')
    header['WEIGHT  '] = (weight, 'Target weighting')
    header['OBSNUM  '] = (num_observed, 'Count of times this Target has been observed')
    header['IS-TMPL '] = (is_template, 'Is this Pointing a template observation?')

    header['DB-STRAT'] = (strategy_id, 'Database Strategy ID')
    header['INFINITE'] = (infinite, 'Is this an infinitely repeating pointing?')
    header['LIM-TIME'] = (min_time, 'Minimum observing time for this pointing')
    header['TOO     '] = (too, 'Is this Pointing a Target of Opportunity?')
    header['REQ-TMPL'] = (requires_template, 'Did this Pointing require a template?')
    header['LIM-ALT '] = (min_alt, 'Minimum altitude limit for this pointing')
    header['LIM-SALT'] = (max_sunalt, 'Maximum Sun altitude limit for this pointing')
    header['LIM-MPHS'] = (max_moon, 'Maximum Moon phase limit for this pointing')
    header['LIM-MDIS'] = (min_moonsep, 'Minimum Moon distance limit for this pointing')

    header['DB-TIMBK'] = (time_block_id, 'Database TimeBlock ID')
    header['TIMBKNUM'] = (block_num, 'Number of this time block')
    header['TIMEVALD'] = (wait_time, 'How long this Pointing is valid in the queue')
    header['TIMEWAIT'] = (valid_time, 'How long between Pointings for this Target')

    header['DB-USER '] = (user_id, 'Database User ID who submitted this pointing')
    header['USERNAME'] = (user_name, 'Username that submitted this pointing')
    header['USERFULL'] = (user_fullname, 'User who submitted this pointing')

    header['DB-GRID '] = (grid_id, 'Database Grid ID')
    header['GRID    '] = (grid_name, 'Sky grid name')
    header['DB-GTILE'] = (tile_id, 'Database GridTile ID')
    header['TILENAME'] = (tile_name, 'Name of this grid tile')

    header['DB-SURVY'] = (survey_id, 'Database Survey ID')
    header['SURVEY  '] = (survey_name, 'Name of this survey')

    header['DB-NOTIC'] = (notice_id, 'Database Notice ID')
    header['IVORN   '] = (notice_ivorn, 'GCN Notice IVORN')
    header['RCVTIME '] = (notice_time, 'Time the GCN Notice was received')

    header['DB-EVENT'] = (event_id, 'Database Event ID')
    header['EVENT   '] = (event_name, 'Event name for this pointing')
    header['EVNTTYPE'] = (event_type, 'Type of event')
    header['SOURCE  '] = (event_origin, 'Source of this event')
    header['EVNTTIME'] = (event_time, 'Recorded time of the event')

    # Camera info
    cam_serial = cam_info['serial_number']
    cam_class = cam_info['hw_class']
    header['CAMERA  '] = (cam_serial, 'Camera serial number')
    header['CAMCLS  '] = (cam_class, 'Camera hardware class')

    header['XBINNING'] = (exposure_info['binning'], 'CCD x binning factor')
    header['YBINNING'] = (exposure_info['binning'], 'CCD y binning factor')

    x_pixel_size = cam_info['x_pixel_size'] * exposure_info['binning']
    y_pixel_size = cam_info['y_pixel_size'] * exposure_info['binning']
    header['XPIXSZ  '] = (x_pixel_size, 'Binned x pixel size, m')
    header['YPIXSZ  '] = (y_pixel_size, 'Binned y pixel size, m')

    full_area = '({:.0f},{:.0f},{:.0f},{:.0f})'.format(*cam_info['full_area'])
    active_area = '({:.0f},{:.0f},{:.0f},{:.0f})'.format(*cam_info['active_area'])
    window_area = '({:.0f},{:.0f},{:.0f},{:.0f})'.format(*cam_info['window_area'])
    header['FULLAREA'] = (full_area, 'Full frame area in unbinned pixels (x,y,dx,dy)')
    header['ACTVAREA'] = (active_area, 'Active area in unbinned pixels (x,y,dx,dy)')
    header['WINDOW  '] = (window_area, 'Windowed region in unbinned pixels (x,y,dx,dy)')

    header['CHANNELS'] = (2, 'Number of CCD channels')  # TODO: this should come from the camera

    header['CCDTEMP '] = (cam_info['ccd_temp'], 'CCD temperature, C')
    header['CCDTEMPS'] = (cam_info['target_temp'], 'Requested CCD temperature, C')
    header['BASETEMP'] = (cam_info['base_temp'], 'Peltier base temperature, C')

    # OTA info
    try:
        if all_info['ota'] is None:
            raise ValueError('No OTA info provided')

        info = all_info['ota'][ut]
        ota_serial = info['serial_number']
        ota_class = info['hw_class']
        if ut not in params_info['uts_with_covers']:
            cover_position = 'NA'
            cover_open = 'NA'
            cover_move_time = 'NA'
        else:
            cover_position = info['position']
            cover_open = info['position'] == 'full_open'
            cover_move_time = info['last_move_time']
            if cover_move_time is not None:
                cover_move_time = Time(cover_move_time, format='unix')
                cover_move_time = cover_move_time.isot
            else:
                cover_move_time = 'NA'
    except Exception as err:
        if log is None:
            raise
        if 'info provided' in str(err):
            log.warning(str(err))
        else:
            log.error('Failed to write OTA info to header')
            log.debug('', exc_info=True)
        ota_serial = 'NA'
        ota_class = 'NA'
        cover_position = 'NA'
        cover_open = 'NA'
        cover_move_time = 'NA'

    header['OTA     '] = (ota_serial, 'OTA serial number')
    header['OTACLS  '] = (ota_class, 'OTA hardware class')
    header['COVSTAT '] = (cover_position, 'Mirror cover position')
    header['COVOPEN '] = (cover_open, 'Mirror cover is open')
    header['COVMVT  '] = (cover_move_time, 'Mirror cover latest move time')

    # Focuser info
    try:
        if all_info['foc'] is None:
            raise ValueError('No focuser info provided')

        if ut not in params_info['uts_with_focusers']:
            foc_serial = 'None'
            foc_class = 'NA'
            foc_pos = 'NA'
            foc_move_time = 'NA'
            foc_temp_int = 'NA'
            foc_temp_ext = 'NA'
        else:
            info = all_info['foc'][ut]

            foc_serial = info['serial_number']
            foc_class = info['hw_class']
            foc_pos = info['current_pos']
            foc_move_time = info['last_move_time']
            if foc_move_time is not None:
                foc_move_time = Time(foc_move_time, format='unix')
                foc_move_time = foc_move_time.isot
            else:
                foc_move_time = 'NA'
            foc_temp_int = info['int_temp'] if info['int_temp'] is not None else 'NA'
            foc_temp_ext = info['ext_temp'] if info['ext_temp'] is not None else 'NA'
    except Exception as err:
        if log is None:
            raise
        if 'info provided' in str(err):
            log.warning(str(err))
        else:
            log.error('Failed to write focuser info to header')
            log.debug('', exc_info=True)
        foc_serial = 'NA'
        foc_class = 'NA'
        foc_pos = 'NA'
        foc_move_time = 'NA'
        foc_temp_int = 'NA'
        foc_temp_ext = 'NA'

    header['FOCUSER '] = (foc_serial, 'Focuser serial number')
    header['FOCCLS  '] = (foc_class, 'Focuser hardware class')
    header['FOCPOS  '] = (foc_pos, 'Focuser motor position')
    header['FOCMVT  '] = (foc_move_time, 'Focuser latest move time')
    header['FOCTEMPI'] = (foc_temp_int, 'Focuser internal temperature, C')
    header['FOCTEMPX'] = (foc_temp_ext, 'Focuser external temperature, C')

    # Filter wheel info
    try:
        if all_info['filt'] is None:
            raise ValueError('No filter wheel info provided')

        if ut not in params_info['uts_with_filterwheels']:
            filt_serial = 'None'
            filt_class = 'NA'
            filt_filter = params_info['ut_dict'][ut]['FILTERS'][0]
            filt_filters = ','.join(params_info['ut_dict'][ut]['FILTERS'])  # Should only be one?
            filt_num = 'NA'
            filt_pos = 'NA'
            filt_move_time = 'NA'
        else:
            info = all_info['filt'][ut]

            filt_serial = info['serial_number']
            filt_class = info['hw_class']
            if not info['homed']:
                filt_filter = 'UNHOMED'
            else:
                filt_filter = info['current_filter']
            filt_filters = ','.join(params_info['ut_dict'][ut]['FILTERS'])
            filt_num = info['current_filter_num']
            filt_pos = info['current_pos']
            filt_move_time = info['last_move_time']
            if filt_move_time is not None:
                filt_move_time = Time(filt_move_time, format='unix')
                filt_move_time = filt_move_time.isot
            else:
                filt_move_time = 'NA'
    except Exception as err:
        if log is None:
            raise
        if 'info provided' in str(err):
            log.warning(str(err))
        else:
            log.error('Failed to write filter wheel info to header')
            log.debug('', exc_info=True)
        filt_serial = 'NA'
        filt_class = 'NA'
        filt_filter = 'NA'
        filt_filters = 'NA'
        filt_num = 'NA'
        filt_pos = 'NA'
        filt_move_time = 'NA'

    header['FLTWHEEL'] = (filt_serial, 'Filter wheel serial number')
    header['FILTCLS '] = (filt_class, 'Filter wheel hardware class')
    header['FILTER  '] = (filt_filter, 'Filter used for exposure')
    header['FILTERS '] = (filt_filters, 'Filters in filter wheel')
    header['FILTNUM '] = (filt_num, 'Filter wheel position number')
    header['FILTPOS '] = (filt_pos, 'Filter wheel motor position')
    header['FILTMVT '] = (filt_move_time, 'Filter wheel latest move time')

    # Dome info
    try:
        if all_info['dome'] is None:
            raise ValueError('No dome info provided')

        info = all_info['dome']

        a_side = info['a_side']
        b_side = info['b_side']
        if a_side == 'ERROR' or b_side == 'ERROR':
            dome_status = 'ERROR'
        elif a_side == 'closed' and b_side == 'closed':
            dome_status = 'closed'
        elif a_side == 'full_open' and b_side == 'full_open':
            dome_status = 'full_open'
        elif a_side == 'part_open' or b_side == 'part_open':
            dome_status = 'part_open'
        else:
            dome_status = 'ERROR'

        dome_open = info['dome'] == 'open'
        dome_shielding = info['shielding']
        dome_move_time = info['last_move_time']
        if dome_move_time is not None:
            dome_move_time = Time(dome_move_time, format='unix')
            dome_move_time = dome_move_time.isot
        else:
            dome_move_time = 'NA'

    except Exception as err:
        if log is None:
            raise
        if 'info provided' in str(err):
            log.warning(str(err))
        else:
            log.error('Failed to write dome info to header')
            log.debug('', exc_info=True)
        dome_status = 'NA'
        dome_open = 'NA'
        dome_shielding = 'NA'
        dome_move_time = 'NA'

    header['DOMESTAT'] = (dome_status, 'Dome status')
    header['DOMEOPEN'] = (dome_open, 'Dome is open')
    header['DOMESHLD'] = (dome_shielding, 'Dome wind shield is active')
    header['DOMEMVT '] = (dome_move_time, 'Dome latest move time')

    # Mount info
    try:
        if all_info['mnt'] is None:
            raise ValueError('No mount info provided')

        info = all_info['mnt']

        targ_ra = info['target_ra']
        if targ_ra is not None:
            targ_ra_str = Angle(targ_ra * u.hour).to_string(sep=':', precision=3, alwayssign=True)
        else:
            targ_ra_str = 'NA'

        targ_dec = info['target_dec']
        if targ_dec is not None:
            targ_dec_str = Angle(targ_dec * u.deg).to_string(sep=':', precision=3, alwayssign=True)
        else:
            targ_dec_str = 'NA'

        targ_dist = info['target_dist']
        if targ_dist is None:
            targ_dist = 'NA'

        mnt_ra = info['mount_ra']
        mnt_ra_str = Angle(mnt_ra * u.hour).to_string(sep=':', precision=3, alwayssign=True)

        mnt_dec = info['mount_dec']
        mnt_dec_str = Angle(mnt_dec * u.deg).to_string(sep=':', precision=3, alwayssign=True)

        mnt_alt = info['mount_alt']
        mnt_az = info['mount_az']
        ha = info['mount_ha']

        mnt_move_time = info['last_move_time']
        if mnt_move_time is not None:
            mnt_move_time = Time(mnt_move_time, format='unix')
            mnt_move_time = mnt_move_time.isot
        else:
            mnt_move_time = 'NA'

        mount_tracking = info['status'] == 'Tracking'
        sidereal = not info['nonsidereal']
        trackrate_ra = info['trackrate_ra']
        trackrate_dec = info['trackrate_dec']

        poserr_ra = info['position_error']['ra']
        poserr_dec = info['position_error']['dec']
        trkerr_ra = info['tracking_error']['ra']
        trkerr_dec = info['tracking_error']['dec']
        current_ra = info['motor_current']['ra']
        current_dec = info['motor_current']['dec']

        if info['position_error_info'] is None:
            poserr_hist_time = -999
            poserr_ra_max = 'NA'
            poserr_ra_mean = 'NA'
            poserr_ra_std = 'NA'
            poserr_dec_max = 'NA'
            poserr_dec_mean = 'NA'
            poserr_dec_std = 'NA'
        else:
            poserr_hist_time = info['position_error_info']['hist_time']
            poserr_ra_max = info['position_error_info']['ra_max']
            poserr_ra_mean = info['position_error_info']['ra_mean']
            poserr_ra_std = info['position_error_info']['ra_std']
            poserr_dec_max = info['position_error_info']['dec_max']
            poserr_dec_mean = info['position_error_info']['dec_mean']
            poserr_dec_std = info['position_error_info']['dec_std']

        if info['tracking_error_info'] is None:
            trkerr_hist_time = -999
            trkerr_ra_max = 'NA'
            trkerr_ra_mean = 'NA'
            trkerr_ra_std = 'NA'
            trkerr_dec_max = 'NA'
            trkerr_dec_mean = 'NA'
            trkerr_dec_std = 'NA'
        else:
            trkerr_hist_time = info['tracking_error_info']['hist_time']
            trkerr_ra_max = info['tracking_error_info']['ra_max']
            trkerr_ra_mean = info['tracking_error_info']['ra_mean']
            trkerr_ra_std = info['tracking_error_info']['ra_std']
            trkerr_dec_max = info['tracking_error_info']['dec_max']
            trkerr_dec_mean = info['tracking_error_info']['dec_mean']
            trkerr_dec_std = info['tracking_error_info']['dec_std']

        if info['motor_current_info'] is None:
            current_hist_time = -999
            current_ra_max = 'NA'
            current_ra_mean = 'NA'
            current_ra_std = 'NA'
            current_dec_max = 'NA'
            current_dec_mean = 'NA'
            current_dec_std = 'NA'
        else:
            current_hist_time = info['motor_current_info']['hist_time']
            current_ra_max = info['motor_current_info']['ra_max']
            current_ra_mean = info['motor_current_info']['ra_mean']
            current_ra_std = info['motor_current_info']['ra_std']
            current_dec_max = info['motor_current_info']['dec_max']
            current_dec_mean = info['motor_current_info']['dec_mean']
            current_dec_std = info['motor_current_info']['dec_std']

        zen_dist = 90 - mnt_alt
        airmass = 1 / (math.cos(math.pi / 2 - (mnt_alt * math.pi / 180)))
        equinox = 2000

        sun_alt = info['sun_alt']

        moon_alt = info['moon_alt']
        moon_ill = info['moon_ill'] * 100
        moon_phase = info['moon_phase']
        moon_dist = info['moon_dist']

    except Exception as err:
        if log is None:
            raise
        if 'info provided' in str(err):
            log.warning(str(err))
        else:
            log.error('Failed to write mount info to header')
            log.debug('', exc_info=True)
        targ_ra_str = 'NA'
        targ_dec_str = 'NA'
        targ_dist = 'NA'
        mnt_ra_str = 'NA'
        mnt_dec_str = 'NA'
        mnt_alt = 'NA'
        mnt_az = 'NA'
        ha = 'NA'
        mnt_move_time = 'NA'
        mount_tracking = 'NA'
        sidereal = 'NA'
        trackrate_ra = 'NA'
        trackrate_dec = 'NA'
        poserr_ra = 'NA'
        poserr_dec = 'NA'
        trkerr_ra = 'NA'
        trkerr_dec = 'NA'
        current_ra = 'NA'
        current_dec = 'NA'
        poserr_hist_time = -999
        poserr_ra_max = 'NA'
        poserr_ra_mean = 'NA'
        poserr_ra_std = 'NA'
        poserr_dec_max = 'NA'
        poserr_dec_mean = 'NA'
        poserr_dec_std = 'NA'
        trkerr_hist_time = -999
        trkerr_ra_max = 'NA'
        trkerr_ra_mean = 'NA'
        trkerr_ra_std = 'NA'
        trkerr_dec_max = 'NA'
        trkerr_dec_mean = 'NA'
        trkerr_dec_std = 'NA'
        current_hist_time = -999
        current_ra_max = 'NA'
        current_ra_mean = 'NA'
        current_ra_std = 'NA'
        current_dec_max = 'NA'
        current_dec_mean = 'NA'
        current_dec_std = 'NA'
        zen_dist = 'NA'
        airmass = 'NA'
        equinox = 'NA'
        sun_alt = 'NA'
        moon_alt = 'NA'
        moon_ill = 'NA'
        moon_phase = 'NA'
        moon_dist = 'NA'

    header['RA-TARG '] = (targ_ra_str, 'Requested pointing RA')
    header['DEC-TARG'] = (targ_dec_str, 'Requested pointing Dec')

    header['RA-TEL  '] = (mnt_ra_str, 'Reported mount pointing RA')
    header['DEC-TEL '] = (mnt_dec_str, 'Reported mount pointing Dec')

    header['EQUINOX '] = (equinox, 'RA/Dec equinox, years')

    header['TARGDIST'] = (targ_dist, 'Distance from target, degrees')

    header['ALT     '] = (mnt_alt, 'Mount altitude')
    header['AZ      '] = (mnt_az, 'Mount azimuth')
    header['HA      '] = (ha, 'Hour angle')

    header['SLEWTIME'] = (mnt_move_time, 'Mount latest move time')
    header['TRACKING'] = (mount_tracking, 'Mount is tracking')
    header['SIDEREAL'] = (sidereal, 'Mount is tracking at sidereal rate')
    header['RA-TRKR '] = (trackrate_ra, 'RA tracking rate (0=sidereal)')
    header['DEC-TRKR'] = (trackrate_dec, 'Dec tracking rate (0=sidereal)')

    header['RA-PERR '] = (poserr_ra, 'RA position error')
    header['RA-PMAX '] = (poserr_ra_max, 'RA max position error (last {:.0f}s)'.format(
                          poserr_hist_time))
    header['RA-PMEA '] = (poserr_ra_mean, 'RA mean position error (last {:.0f}s)'.format(
                          poserr_hist_time))
    header['RA-PSTD '] = (poserr_ra_std, 'RA std position error (last {:.0f}s)'.format(
                          poserr_hist_time))
    header['DEC-PERR'] = (poserr_dec, 'Dec position error')
    header['DEC-PMAX'] = (poserr_dec_max, 'Dec max position error (last {:.0f}s)'.format(
                          poserr_hist_time))
    header['DEC-PMEA'] = (poserr_dec_mean, 'Dec mean position error (last {:.0f}s)'.format(
                          poserr_hist_time))
    header['DEC-PSTD'] = (poserr_dec_std, 'Dec std position error (last {:.0f}s)'.format(
                          poserr_hist_time))

    header['RA-TERR '] = (trkerr_ra, 'RA tracking error')
    header['RA-TMAX '] = (trkerr_ra_max, 'RA max tracking error (last {:.0f}s)'.format(
                          trkerr_hist_time))
    header['RA-TMEA '] = (trkerr_ra_mean, 'RA mean tracking error (last {:.0f}s)'.format(
                          trkerr_hist_time))
    header['RA-TSTD '] = (trkerr_ra_std, 'RA std tracking error (last {:.0f}s)'.format(
                          trkerr_hist_time))
    header['DEC-TERR'] = (trkerr_dec, 'Dec tracking error')
    header['DEC-TMAX'] = (trkerr_dec_max, 'Dec max tracking error (last {:.0f}s)'.format(
                          trkerr_hist_time))
    header['DEC-TMEA'] = (trkerr_dec_mean, 'Dec mean tracking error (last {:.0f}s)'.format(
                          trkerr_hist_time))
    header['DEC-TSTD'] = (trkerr_dec_std, 'Dec std tracking error (last {:.0f}s)'.format(
                          trkerr_hist_time))

    header['RA-CURR '] = (current_ra, 'RA motor current')
    header['RA-CMAX '] = (current_ra_max, 'RA max motor current (last {:.0f}s)'.format(
                          current_hist_time))
    header['RA-CMEA '] = (current_ra_mean, 'RA mean motor current (last {:.0f}s)'.format(
                          current_hist_time))
    header['RA-CSTD '] = (current_ra_std, 'RA std motor current (last {:.0f}s)'.format(
                          current_hist_time))
    header['DEC-CURR'] = (current_dec, 'Dec motor current')
    header['DEC-CMAX'] = (current_dec_max, 'Dec max motor current (last {:.0f}s)'.format(
                          current_hist_time))
    header['DEC-CMEA'] = (current_dec_mean, 'Dec mean motor current (last {:.0f}s)'.format(
                          current_hist_time))
    header['DEC-CSTD'] = (current_dec_std, 'Dec std motor current (last {:.0f}s)'.format(
                          current_hist_time))

    header['AIRMASS '] = (airmass, 'Airmass')

    header['ZENDIST '] = (zen_dist, 'Distance from zenith, degrees')

    header['SUNALT  '] = (sun_alt, 'Current Sun altitude, degrees')

    header['MOONALT '] = (moon_alt, 'Current Moon altitude, degrees')
    header['MOONILL '] = (moon_ill, 'Current Moon illumination, percent')
    header['MOONPHAS'] = (moon_phase, 'Current Moon phase, [DGB]')
    header['MOONDIST'] = (moon_dist, 'Distance from Moon, degrees')

    # Conditions info
    try:
        if all_info['conditions'] is None:
            raise ValueError('No conditions info provided')

        info = all_info['conditions']

        clouds = info['clouds']
        if clouds == -999:
            clouds = 'NA'

        seeing = info['tng']['seeing']
        if seeing == -999:
            seeing = 'NA'

        seeing_ing = info['robodimm']['seeing']
        if seeing_ing == -999:
            seeing_ing = 'NA'

        dust = info['tng']['dust']
        if dust == -999:
            dust = 'NA'

        ext_temp = info['weather_ext']['temperature']
        if ext_temp == -999:
            ext_temp = 'NA'

        ext_hum = info['weather_ext']['humidity']
        if ext_hum == -999:
            ext_hum = 'NA'

        ext_wind = info['weather_ext']['windspeed']
        if ext_wind == -999:
            ext_wind = 'NA'

        ext_winddir = info['weather_ext']['winddir']
        if ext_winddir == -999:
            ext_winddir = 'NA'

        ext_gust = info['weather_ext']['windgust']
        if ext_gust == -999:
            ext_gust = 'NA'

        if info['weather_ext']['windgust_history_info'] is None:
            hist_time = -999
            ext_gustmax = 'NA'
            ext_gustmean = 'NA'
            ext_guststd = 'NA'
        else:
            hist_time = info['weather_ext']['windgust_history_info']['hist_time']
            ext_gustmax = info['weather_ext']['windgust_history_info']['max']
            ext_gustmean = info['weather_ext']['windgust_history_info']['mean']
            ext_guststd = info['weather_ext']['windgust_history_info']['std']

        int_temp = info['weather_int']['temperature']
        if int_temp == -999:
            int_temp = 'NA'

        int_hum = info['weather_int']['humidity']
        if int_hum == -999:
            int_hum = 'NA'

    except Exception as err:
        if log is None:
            raise
        if 'info provided' in str(err):
            log.warning(str(err))
        else:
            log.error('Failed to write conditions info to header')
            log.debug('', exc_info=True)
        clouds = 'NA'
        seeing = 'NA'
        seeing_ing = 'NA'
        dust = 'NA'
        ext_temp = 'NA'
        ext_hum = 'NA'
        ext_wind = 'NA'
        ext_winddir = 'NA'
        ext_gust = 'NA'
        hist_time = -999
        ext_gustmax = 'NA'
        ext_gustmean = 'NA'
        ext_guststd = 'NA'
        int_temp = 'NA'
        int_hum = 'NA'

    header['SATCLOUD'] = (clouds, 'IR satellite cloud opacity, percent (sat24.com)')
    header['SEEING  '] = (seeing, 'Seeing, arcseconds (TNG DIMM)')
    header['SEEING2 '] = (seeing_ing, 'Seeing, arcseconds (ING RoboDIMM)')
    header['DUST    '] = (dust, 'Dust level, ug/m3 (TNG)')

    header['EXT-TEMP'] = (ext_temp, 'External temperature, Celsius (GOTO mast)')
    header['EXT-HUM '] = (ext_hum, 'External humidity, percent (GOTO mast)')
    header['EXT-WIND'] = (ext_wind, 'External wind speed, km/h (GOTO mast)')
    header['EXT-WDIR'] = (ext_winddir, 'External wind direction, degrees (GOTO mast)')
    header['EXT-GUST'] = (ext_gust, 'External wind gust, km/h (GOTO mast)')
    header['EXT-GMAX'] = (ext_gustmax, 'Max wind gust, km/h (last {:.0f}s)'.format(hist_time))
    header['EXT-GMEA'] = (ext_gustmean, 'Mean wind gust, km/h (last {:.0f}s)'.format(hist_time))
    header['EXT-GSTD'] = (ext_guststd, 'Std wind gust, km/h (last {:.0f}s)'.format(hist_time))

    header['INT-TEMP'] = (int_temp, 'Internal temperature, Celsius (dome)')
    header['INT-HUM '] = (int_hum, 'Internal humidity, percent (dome)')


def read_fits(filepath, dtype='int32'):
    """Load a FITS file."""
    try:
        with warnings.catch_warnings():
            warnings.simplefilter('ignore')
            data = fits.getdata(filepath).astype(dtype)
    except (TypeError, OSError):
        # Image was still being written, wait a sec and try again
        time.sleep(1)
        data = fits.getdata(filepath).astype(dtype)

    return data


def get_image_data(run_number=None, direc=None, uts=None, timeout=None):
    """Open the most recent images and return the data.

    Parameters
    ----------
    run_number : int, default=None
        the run number of the files to open
        if None (and glance=False), open the latest images from `direc`
    direc : string, default=None
        the file directory to load images from within `gtecs.control.params.IMAGE_PATH`
        if None, use the date from `gtecs.control.astronomy.night_startdate`
    uts : list of ints, default=None
        the UTs to read the files of
        if None, open files from all UTs
    timeout : float, default=None
        time in seconds after which to timeout. None to wait forever

    Returns
    -------
    data : dict
        a dictionary of the image data, with the UT numbers as keys

    """
    if direc is None:
        direc = night_startdate()
    path = os.path.join(params.IMAGE_PATH, direc)

    if uts is None:
        uts = params.UTS_WITH_CAMERAS

    if run_number is None:
        newest = max(glob.iglob(os.path.join(path, '*.fits')), key=os.path.getmtime)
        run = os.path.basename(newest).split('_')[1]
        run_number = int(run[1:])

    filenames = {ut: image_filename(params.TELESCOPE_NUMBER, run_number, ut) for ut in uts}
    filepaths = {ut: os.path.join(path, filenames[ut]) for ut in filenames}

    # wait until the images exist, if they don't already
    start_time = time.time()
    files_exist = False
    timed_out = False
    while not files_exist and not timed_out:
        time.sleep(0.2)

        try:
            done = [os.path.exists(filepaths[ut]) for ut in filepaths]
            if np.all(done):
                files_exist = True
        except Exception:
            pass

        if timeout and time.time() - start_time > timeout:
            timed_out = True

    if timed_out:
        raise TimeoutError('Image fetching timed out')
    filepaths = {ut: filepaths[ut] for ut in filepaths}

    print('Loading run r{:07d}: {} images'.format(run_number, len(filepaths)))

    # read the files
    data = {ut: read_fits(filepaths[ut]) for ut in filepaths}
    return data


def get_glance_data(uts=None, timeout=None):
    """Open the most recent glance images and return the data.

    Parameters
    ----------
    uts : list of ints, default=None
        the UTs to read the files of
        if None, open files from all UTs
    timeout : float, default=None
        time in seconds after which to timeout. None to wait forever

    Returns
    -------
    data : dict
        a dictionary of the image data, with the UT numbers as keys

    """
    if uts is None:
        uts = params.UTS_WITH_CAMERAS

    filenames = {ut: glance_filename(params.TELESCOPE_NUMBER, ut) for ut in uts}
    filepaths = {ut: os.path.join(params.IMAGE_PATH, filenames[ut]) for ut in filenames}

    # wait until the images exist, if they don't already
    # NOTE this can be an issue since glance files get overwritten, so best to call
    #      `clear_glance_files` first to be sure.
    start_time = time.time()
    files_exist = False
    timed_out = False
    while not files_exist and not timed_out:
        time.sleep(0.2)

        try:
            done = [os.path.exists(filepaths[ut]) for ut in filepaths]
            if np.all(done):
                files_exist = True
        except Exception:
            pass

        if timeout and time.time() - start_time > timeout:
            timed_out = True

    if timed_out:
        raise TimeoutError('Image fetching timed out')
    filepaths = {ut: filepaths[ut] for ut in filepaths}

    print('Loading glances: {} images'.format(len(filepaths)))

    # read the files
    data = {ut: read_fits(filepaths[ut]) for ut in filepaths}
    return data<|MERGE_RESOLUTION|>--- conflicted
+++ resolved
@@ -687,11 +687,7 @@
             event_type = info['event_type']
             event_origin = info['event_origin']
             if info['event_time'] is not None:
-<<<<<<< HEAD
                 event_time = info['event_time']
-=======
-                event_time = info['event_time'].strftime('%Y-%m-%dT%H:%M:%S')
->>>>>>> c1eda882
             else:
                 event_time = 'NA'
         else:
