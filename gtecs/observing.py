"""Observing utilities."""

import glob
import os
import time
import warnings

from astropy.io import fits
from astropy.time import Time

import numpy as np

from obsdb import get_pointing_by_id, open_session

from . import params
from .astronomy import check_alt_limit
from .daemons import daemon_function, daemon_info
from .misc import execute_command


def check_schedule():
    """Check the schedule."""
    try:
        new_pointing = daemon_function('scheduler', 'check_queue')
        if new_pointing is not None:
            return new_pointing.db_id, new_pointing.mintime
        else:
            return None, None
    except Exception as error:
        print('{} checking scheduler: {}'.format(type(error).__name__, error))
        return None, None


def check_dome_closed():
    """Check the dome, returns True if the dome is closed or False if it's open."""
    dome_info = daemon_info('dome')
    return dome_info['dome'] == 'closed'


def wait_for_dome(target_position, timeout=None):
    """Wait until the dome has reached the target position.

    Parameters
    ----------
    target_position : 'open' or 'closed'
        the final position the dome should be in
    timeout : float
        time in seconds after which to timeout, None to wait forever

    """
    start_time = time.time()
    reached_position = False
    timed_out = False
    while not reached_position and not timed_out:
        time.sleep(0.2)

        try:
            dome_info = daemon_info('dome', force_update=True)

            done = [dome_info['dome'] == target_position.lower() and
                    dome_info['north'] == target_position.lower() and
                    dome_info['south'] == target_position.lower()]
            if np.all(done):
                reached_position = True
        except Exception:
            pass

        if timeout and time.time() - start_time > timeout:
            timed_out = True

    if timed_out:
        raise TimeoutError('Dome timed out')


def get_cam_temps():
    """Get a dict of camera temps."""
    cam_info = daemon_info('cam')
    values = {}
    for ut in params.UTS_WITH_CAMERAS:
        values[ut] = cam_info[ut]['ccd_temp']
    return values


def prepare_for_images():
    """Make sure the hardware is set up for taking images.

    - ensure the exposure queue is empty
    - ensure the filter wheels are homed
    - ensure the cameras are at operating temperature
    - apply temperature compensation to the focusers
    """
    # Empty the exposure queue
    if not exposure_queue_is_empty():
        print('Clearing exposure queue')
        execute_command('exq clear')
        while not exposure_queue_is_empty():
            time.sleep(0.5)

    # Home the filter wheels
    if not filters_are_homed():
        print('Homing filters')
        execute_command('filt home')
        while not filters_are_homed():
            time.sleep(0.5)

    # Bring the CCDs down to temperature
    if not cameras_are_cool():
        print('Cooling cameras')
        execute_command('cam temp {}'.format(params.CCD_TEMP))
        while not cameras_are_cool():
            time.sleep(0.5)

    # Apply any temperature compensation to the focusers
    positions = get_current_focus()
    offsets = get_focuser_temp_compensation(params.FOCUS_TEMP_GRADIENT, params.FOCUS_TEMP_MINCHANGE)
    if len(offsets) > 0:
        print('Applying temperature compensation to focusers')
        move_focusers(offsets)
        new_positions = {ut: positions[ut] + offsets[ut] for ut in offsets}
        wait_for_focuser(new_positions, timeout=None)


def set_new_focus(target_values):
    """Move each unit telescope to the requested focus.

    Parameters
    ----------
    target_values : float, dict
        a dictionary of unit telescope IDs and focus values

    """
    try:
        # will raise if not a dict (which is why .keys() is there), or if keys not valid
        assert all(ut in params.UTS_WITH_FOCUSERS for ut in target_values.keys())
    except Exception:
        # same value for all
        target_values = {ut: target_values for ut in params.UTS_WITH_FOCUSERS}

<<<<<<< HEAD
    for ut in target_values:
        execute_command('foc set {} {}'.format(ut, int(target_values[ut])))
=======
    for ut in values:
        execute_command('foc set {} {}'.format(ut, int(values[ut])))
>>>>>>> 1197d738


def move_focusers(values):
    """Move each focuser by the given number of steps.

    Parameters
    ----------
    values : float, dict
        a dictionary of unit telescope IDs and step values

    """
    try:
        # will raise if not a dict (which is why .keys() is there), or if keys not valid
        assert all(ut in params.UTS_WITH_FOCUSERS for ut in values.keys())
    except Exception:
        # same value for all
        values = {ut: values for ut in params.UTS_WITH_FOCUSERS}

    for ut in values:
        execute_command('foc move {} {}'.format(ut, int(values[ut])))


def get_current_focus():
    """Find the current focus positions."""
    foc_info = daemon_info('foc')
    values = {}
    for ut in params.UTS_WITH_FOCUSERS:
        values[ut] = foc_info[ut]['current_pos']
    return values


def get_focus_limit():
    """Find the maximum focus position limit."""
    foc_info = daemon_info('foc')
    values = {}
    for ut in params.UTS_WITH_FOCUSERS:
        values[ut] = foc_info[ut]['limit']
    return values


def wait_for_focuser(target_values, timeout=None):
    """Wait until focuser has reached the target position.

    Parameters
    ----------
    target_values : float, dict
        a dictionary of unit telescope IDs and focus values
        (see `gtecs.observing.set_new_focus`)
    timeout : float
        time in seconds after which to timeout, None to wait forever

    """
    try:
        # will raise if not a dict (which is why .keys() is there), or if keys not valid
        assert all(ut in params.UTS_WITH_FOCUSERS for ut in target_values.keys())
    except Exception:
        # same value for all
        target_values = {ut: target_values for ut in params.UTS_WITH_FOCUSERS}

    start_time = time.time()
    reached_position = False
    timed_out = False
    while not reached_position and not timed_out:
        time.sleep(0.2)

        try:
            foc_info = daemon_info('foc', force_update=True)

            done = [(foc_info[ut]['current_pos'] == int(target_values[ut]) and
                    foc_info[ut]['status'] == 'Ready')
                    for ut in target_values]
            if np.all(done):
                reached_position = True
        except Exception:
            pass

        if timeout and time.time() - start_time > timeout:
            timed_out = True

    if timed_out:
        raise TimeoutError('Focuser timed out')


def get_focuser_temp_compensation(gradients, min_change=0.5):
    """Find the offset in focuser position based on temperature change since it was last set.

    Parameters
    ----------
    gradients : dict
        the gradient in steps/degree C for each UT
    min_change : float, default=0.5
        the minimum temperature change needed to change the focus

    """
    foc_info = daemon_info('foc')

    # Find the change in temperature since the last move
    curr_temp = foc_info['dome_temp']
    if curr_temp is None:
        raise ValueError('Could not get current dome temperature from the focuser daemon')
    prev_temp = {ut: foc_info[ut]['last_move_temp'] for ut in params.UTS_WITH_FOCUSERS}
    deltas = {ut: curr_temp - prev_temp[ut]
              if prev_temp[ut] is not None else 0
              for ut in params.UTS_WITH_FOCUSERS}

    # Check if the change is greater than the minimum to refocus
    deltas = {ut: deltas[ut]
              if abs(deltas[ut]) > min_change else 0
              for ut in deltas}

    # Find the gradients (in steps/degree C)
    gradients = {ut: gradients[ut]
                 if ut in gradients else 0
                 for ut in params.UTS_WITH_FOCUSERS}

    # Calculate the focus offset
    offsets = {ut: int(deltas[ut] * gradients[ut]) for ut in params.UTS_WITH_FOCUSERS}

    # Ignore any UTs which do not need changing
    offsets = {ut: offsets[ut] for ut in offsets if offsets[ut] != 0}

    return offsets


def get_current_mount_position():
    """Find the current mount position.

    Returns
    -------
    ra : float
        J2000 ra in decimal degrees
    dec : float
        J2000 dec in decimal degrees

    """
    mnt_info = daemon_info('mnt')
    ra = mnt_info['mount_ra']
    ra = ra * 360 / 24.  # mount uses RA in hours
    dec = mnt_info['mount_dec']
    return ra, dec


def slew_to_radec(ra, dec):
    """Move mount to given RA/Dec.

    Parameters
    ----------
    ra : float
        J2000 ra in decimal degrees
    dec : float
        J2000 dec in decimal degrees

    """
    # Check alt limit
    if check_alt_limit(ra, dec, Time.now()):
        raise ValueError('target too low, cannot set target')

    # Stop any current slews
    mnt_info = daemon_info('mnt')
    if mnt_info['status'] == 'Slewing':
        execute_command('mnt stop')

    # Slew
    execute_command('mnt slew {} {}'.format(ra, dec))


def slew_to_altaz(alt, az):
    """Move mount to given Alt/Az.

    Parameters
    ----------
    alt : float
        altitude in decimal degrees
    az : float
        azimuth in decimal degrees

    """
    # Check alt limit
    if alt < params.MIN_ELEVATION:
        raise ValueError('target too low, cannot set target')

    # Stop any current slews
    mnt_info = daemon_info('mnt')
    if mnt_info['status'] == 'Slewing':
        execute_command('mnt stop')

    # Slew
    execute_command('mnt slew_altaz ' + str(alt) + ' ' + str(az))


def wait_for_mount(target_ra, target_dec,
                   timeout=None, targ_dist=0.003):
    """Wait for mount to be in target position.

    Parameters
    ----------
    target_ra : float
        target J2000 ra in decimal degrees
    target_dec : float
        target J2000 dec in decimal degrees
    timeout : float
        time in seconds after which to timeout, None to wait forever
    targ_dist : float
        distance in degrees from the target to consider returning after
        default is 0.003 degrees

    """
    start_time = time.time()
    reached_position = False
    timed_out = False
    while not reached_position and not timed_out:
        time.sleep(0.5)

        try:
            mnt_info = daemon_info('mnt', force_update=True)

            done = (mnt_info['status'] == 'Tracking' and
                    np.isclose(mnt_info['target_ra'] * 360 / 24, target_ra, atol=0.0001) and
                    np.isclose(mnt_info['target_dec'], target_dec, atol=0.0001) and
                    mnt_info['target_dist'] < targ_dist)
            if done:
                reached_position = True
        except Exception:
            pass

        if timeout and time.time() - start_time > timeout:
            timed_out = True

    if timed_out:
        raise TimeoutError('Mount timed out')


def wait_for_mount_parking(timeout=None):
    """Wait for mount to be parked.

    Parameters
    ----------
    timeout : float
        time in seconds after which to timeout, None to wait forever

    """
    start_time = time.time()
    reached_position = False
    timed_out = False
    while not reached_position and not timed_out:
        time.sleep(0.5)

        try:
            mnt_info = daemon_info('mnt', force_update=True)

            done = mnt_info['status'] == 'Parked'
            if done:
                reached_position = True
        except Exception:
            pass

        if timeout and time.time() - start_time > timeout:
            timed_out = True

    if timed_out:
        raise TimeoutError('Mount timed out')


def random_offset(offset_size):
    """Make a random offset of the given size.

    Parameters
    ----------
    offset_size : float
        offset size in arcseconds

    """
    compass = ['n', 's', 'e', 'w']
    dirn = np.random.choice(compass)
    execute_command("mnt step {}".format(offset_size))
    time.sleep(0.2)
    execute_command("mnt {}".format(dirn))
    # wait a short while for it to move
    time.sleep(2)


def offset(direction, size):
    """Make a offset in the given direction and of the given size.

    Parameters
    ----------
    direction : string
        compass direction to move, one of ['n', 's', 'e', 'w']
    size : float
        offset size in arcseconds

    """
    execute_command("mnt {} {}".format(direction, size))
    # wait a short while for it to move
    time.sleep(2)


def get_analysis_image(exptime, filt, name, imgtype='SCIENCE', glance=False):
    """Take a single exposure set, then open the images and return the image data.

    Parameters
    ----------
    exptime : int
        exposure time for the image
    filt : str
        filter to take the image in
    name : str
        target name
    imgtype : str, default='SCIENCE'
        image type
    glance : bool, default=`False`
        take a temporary glance image

    Returns
    -------
    data : dict
        a dictionary of the image data, with the UT numbers as keys

    """
    # Find the current image count, so we know what to wait for
    img_num = get_current_image_count()

    # Send the command
    if not glance:
        exq_command = 'exq image {:.1f} {} 1 "{}" {}'.format(exptime, filt, name, imgtype)
    else:
        exq_command = 'exq glance {:.1f} {} 1 "{}" {}'.format(exptime, filt, name, imgtype)
    execute_command(exq_command)
    execute_command('exq resume')

    # Wait for the camera daemon to finish saving the images
    wait_for_images(img_num + 1, exptime + 60)
    time.sleep(2)

    # Fetch the data
    data = get_latest_image_data(glance)

    return data


def get_latest_image_data(glance=False):
    """Open the most recent images and return the data.

    Parameters
    ----------
    glance : bool, default `False`
        read the glance images instead of the latest "normal" images

    Returns
    -------
    data : dict
        a dictionary of the image data, with the UT numbers as keys

    """
    if not glance:
        dirs = [d for d in list(glob.iglob(params.IMAGE_PATH + '*')) if os.path.isdir(d)]
        path = max(dirs, key=os.path.getctime)
        newest = max(glob.iglob(os.path.join(path, '*.fits')), key=os.path.getctime)
        root = newest.split('_UT')[0]

        print('Loading run {}:'.format(root.split('/')[-1]), end=' ')
    else:
        path = os.path.join(params.IMAGE_PATH)
        root = 'glance'

        print('Loading glances:', end=' ')

    # get possible file names
    filenames = {ut: '{}_UT{:d}.fits'.format(root, ut) for ut in params.UTS_WITH_CAMERAS}

    # get full path
    images = {ut: os.path.join(path, filenames[ut]) for ut in filenames}

    # limit it to only existing files
    images = {ut: images[ut] for ut in images if os.path.exists(images[ut])}

    print('{} images'.format(len(images)))

    data = {}
    for ut in images.keys():
        try:
            with warnings.catch_warnings():
                warnings.simplefilter('ignore')
                data[ut] = fits.getdata(images[ut]).astype('float')
        except (TypeError, OSError):
            # Image was still being written, wait a sec and try again
            time.sleep(1)
            data[ut] = fits.getdata(images[ut]).astype('float')

    return data


def take_image_set(exptime, filt, name, imgtype='SCIENCE'):
    """Take a set of images and waits for the exposure queue to finish.

    Parameters
    ----------
    exptime : int or list of int
        exposure time(s) for the images
    filt : str or list of str
        filter(s) to take the images in
    name : str
        target name
    imgtype : str, default 'SCIENCE'
        image type

    """
    if not isinstance(exptime, list):
        exptime = [exptime]
    exp_list = exptime

    if not isinstance(filt, list):
        filt = [filt]
    filt_list = filt

    for filt in filt_list:
        for exptime in exp_list:
            exq_command = 'exq image {} {} 1 "{}" {}'.format(exptime, filt, name, imgtype)
            execute_command(exq_command)
    execute_command('exq resume')  # just in case

    # estimate a deliberately pessimistic timeout
    readout = 30 * len(exp_list) * len(filt_list)
    total_exp = sum(exp_list) * len(filt_list)
    total_time = 1.5 * (readout + total_exp)
    wait_for_exposure_queue(total_time)


def exposure_queue_is_empty():
    """Check if the image queue is empty."""
    exq_info = daemon_info('exq', force_update=False)
    return exq_info['queue_length'] == 0


def filters_are_homed():
    """Check if all the filter wheels are homed."""
    filt_info = daemon_info('filt', force_update=False)
    return all(filt_info[ut]['homed'] for ut in params.UTS_WITH_FILTERWHEELS)


def cameras_are_cool():
    """Check if all the cameras are below the target temperature."""
    target_temp = params.CCD_TEMP
    cam_info = daemon_info('cam', force_update=False)
    return all(cam_info[ut]['ccd_temp'] < target_temp + 0.1 for ut in params.UTS_WITH_CAMERAS)


def wait_for_exposure_queue(timeout=None):
    """With a set of exposures underway, wait for an empty queue.

    Parameters
    ----------
    timeout : float
        time in seconds after which to timeout, None to wait forever

    """
    start_time = time.time()
    finished = False
    timed_out = False
    while not finished and not timed_out:
        time.sleep(0.5)
        try:
            exq_info = daemon_info('exq', force_update=True)
            done = (exq_info['queue_length'] == 0 and
                    exq_info['exposing'] is False and
                    exq_info['status'] == 'Ready')
            if done:
                finished = True
        except Exception:
            pass

        if timeout and time.time() - start_time > timeout:
            timed_out = True

    if timed_out:
        raise TimeoutError('Exposure queue timed out')


def get_current_image_count():
    """Find the current camera image number."""
    cam_info = daemon_info('cam')
    return cam_info['num_taken']


def wait_for_images(target_image_number, timeout=None):
    """With a set of exposures underway, wait for the cameras to finish saving.

    Parameters
    ----------
    target_image_number : int
        camera image number to wait for
    timeout : float
        time in seconds after which to timeout. None to wait forever

    """
    start_time = time.time()
    finished = False
    timed_out = False
    while not finished and not timed_out:
        time.sleep(0.5)

        try:
            cam_info = daemon_info('cam', force_update=True)
            done = [(cam_info[ut]['status'] == 'Ready' and
                     int(cam_info['num_taken']) == int(target_image_number))
                    for ut in params.UTS_WITH_CAMERAS]
            if np.all(done):
                finished = True
        except Exception:
            pass

        if timeout and time.time() - start_time > timeout:
            timed_out = True

    if timed_out:
        raise TimeoutError('Cameras timed out')


def get_pointing_status(db_id):
    """Get the status of a paticular pointing.

    Parameters
    ----------
    db_id : int
        database ID of the pointing

    """
    with open_session() as session:
        pointing = get_pointing_by_id(session, db_id)
        status = pointing.status
    return status<|MERGE_RESOLUTION|>--- conflicted
+++ resolved
@@ -136,13 +136,8 @@
         # same value for all
         target_values = {ut: target_values for ut in params.UTS_WITH_FOCUSERS}
 
-<<<<<<< HEAD
     for ut in target_values:
         execute_command('foc set {} {}'.format(ut, int(target_values[ut])))
-=======
-    for ut in values:
-        execute_command('foc set {} {}'.format(ut, int(values[ut])))
->>>>>>> 1197d738
 
 
 def move_focusers(values):
