# oooooooooooooooooooooooooooooooooooooooooooooooooooooooooooooooooooo #
#                             astronomy.py                             #
#           ~~~~~~~~~~~~~~~~~~~~~~~##~~~~~~~~~~~~~~~~~~~~~~~           #
#             G-TeCS module containing astronomy utilities             #
#                     Stuart Littlefair, Sheffield, 2016               #
#           ~~~~~~~~~~~~~~~~~~~~~~~##~~~~~~~~~~~~~~~~~~~~~~~           #
#                   Based on the SLODAR/pt5m system                    #
# oooooooooooooooooooooooooooooooooooooooooooooooooooooooooooooooooooo #

#  Import ###
# Python modules
from __future__ import absolute_import
from __future__ import print_function

import numpy as np
from numpy.polynomial.polynomial import polyval

# TeCS modules
from . import params

# astropy/astroplan
from astropy.coordinates import (SkyCoord, EarthLocation, AltAz, get_sun,
                                 GCRS, Longitude)
from astropy import units as u
from astropy.time import Time
from astroplan import Observer

# pyephem
import ephem
import math


MAGIC_TIME = Time(-999, format='jd')


def _equation_of_time(t):
    """
    Find the difference between apparent and mean solar time

    Parameters
    ----------
    t : `~astropy.time.Time`
        times (array)

    Returns
    ----------
    ret1 : `~astropy.units.Quantity`
        the equation of time
    """

    # Julian centuries since J2000.0
    T = (t - Time("J2000")).to(u.year).value / 100

    # obliquity of ecliptic (Meeus 1998, eq 22.2)
    poly_pars = (84381.448, 46.8150, 0.00059, 0.001813)
    eps = u.Quantity(polyval(T, poly_pars), u.arcsec)
    y = np.tan(eps/2)**2

    # Sun's mean longitude (Meeus 1998, eq 25.2)
    poly_pars = (280.46646, 36000.76983, 0.0003032)
    L0 = u.Quantity(polyval(T, poly_pars), u.deg)

    # Sun's mean anomaly (Meeus 1998, eq 25.3)
    poly_pars = (357.52911, 35999.05029, 0.0001537)
    M = u.Quantity(polyval(T, poly_pars), u.deg)

    # eccentricity of Earth's orbit (Meeus 1998, eq 25.4)
    poly_pars = (0.016708634, -0.000042037, -0.0000001267)
    e = polyval(T, poly_pars)

    # equation of time, radians (Meeus 1998, eq 28.3)
    eot = (y * np.sin(2*L0) - 2*e*np.sin(M) + 4*e*y*np.sin(M)*np.cos(2*L0) -
           0.5*y**2 * np.sin(4*L0) - 5*e**2 * np.sin(2*M)/4) * u.rad
    return eot.to(u.hourangle)


def _astropy_time_from_LST(t, LST, location, prev_next):
    """
    Convert a Local Sidereal Time to an astropy Time object.

    The local time is related to the LST through the RA of the Sun.
    This routine uses this relationship to convert a LST to an astropy
    time object.

    Returns
    -------
    ret1 : `~astropy.time.Time`
        time corresponding to LST
    """
    # now we need to figure out time to return from LST
    raSun = get_sun(t).ra

    # calculate Greenwich Apparent Solar Time, which we will use as ~UTC for now
    good_mask = ~np.isnan(LST)
    solarTime = LST[good_mask] - raSun + 12*u.hourangle - location.longitude

    # assume this is on the same day as supplied time, and fix later
    first_guess = Time(
        u.d*int(t.mjd) + u.hour*solarTime.wrap_at('360d').hour,
        format='mjd'
    )

    # Equation of time is difference between GAST and UTC
    eot = _equation_of_time(first_guess)
    first_guess = first_guess - u.hour * eot.value

    if prev_next == 'next':
        # if 'next', we want time to be greater than given time
        mask = first_guess < t
        rise_set_time = first_guess + mask * u.sday
    else:
        # if 'previous', we want time to be less than given time
        mask = first_guess > t
        rise_set_time = first_guess - mask * u.sday

<<<<<<< HEAD
    retvals = -999*np.ones_like(LST)
=======
    retvals = -999*np.ones_like(LST.value)
>>>>>>> e1d241d6
    retvals[good_mask] = rise_set_time.jd
    return Time(retvals, format='jd')


def _rise_set_trig(t, target, location, prev_next, rise_set):
    """
    Crude time at next rise/set of ``target`` using spherical trig.

    This method is ~15 times faster than `_calcriseset`,
    and inherently does *not* take the atmosphere into account.

    The time returned should not be used in calculations; the purpose
    of this routine is to supply a guess to `_calcriseset`.

    Parameters
    ----------
    t : `~astropy.time.Time` or other (see below)
        Time of observation. This will be passed in as the first argument to
        the `~astropy.time.Time` initializer, so it can be anything that
        `~astropy.time.Time` will accept (including a `~astropy.time.Time`
        object)

    target : `~astropy.coordinates.SkyCoord`
        Position of target or multiple positions of that target
        at multiple times (if target moves, like the Sun)

    location : `~astropy.coordinates.EarthLocation`
        Observatory location

    prev_next : str - either 'previous' or 'next'
        Test next rise/set or previous rise/set

    rise_set : str - either 'rising' or 'setting'
        Compute prev/next rise or prev/next set

    Returns
    -------
    ret1 : `~astropy.time.Time`
        Time of rise/set
    """
    dec = target.transform_to(GCRS).dec
    cosHA = -np.tan(dec)*np.tan(location.latitude.radian)
    # find the absolute value of the hour Angle
    HA = Longitude(np.fabs(np.arccos(cosHA)))
    # if rise, HA is -ve and vice versa
    if rise_set == 'rising':
        HA = -HA
    # LST = HA + RA
    LST = HA + target.ra

    return _astropy_time_from_LST(t, LST, location, prev_next)


def observatory_location():
    """
    Get the observatory location.

    Returns:
    --------
    obs_loc : `~astropy.coordinates.EarthLocation`
    """
    return EarthLocation(lon=params.SITE_LONGITUDE, lat=params.SITE_LATITUDE,
                         height=params.SITE_ALTITUDE)


def altaz(ra_deg, dec_deg, now):
    """
    Calculate Altitude and Azimuth of coordinates.

    Refraction from atmosphere is ignored.

    Parameters
    ----------
    ra_deg : float or numpy.ndarray
        right ascension in degrees
    dec_deg : float or numpy.ndarray
        declination in degrees
    now : `~astropy.time.Time`
        time(s) to calculate Altitude and Azimuth

    Returns
    --------
    alt : float
        altitude in degrees
    az : float
        azimuth in degrees
    """
    loc = observatory_location()
    coo = SkyCoord(ra_deg*u.deg, dec_deg*u.deg)  # ICRS J2000
    altaz_frame = AltAz(obstime=now, location=loc)
    altaz_coo = coo.transform_to(altaz_frame)
    return (altaz_coo.alt.degree, altaz_coo.az.degree)


def sun_alt(now):
    """
    Calculate sun altitude from observatory

    Parameters
    ----------
    now : `~astropy.time.Time`
        time(s) to calculate Altitude

    Returns
    --------
    alt : float or np.ndarray
    """
    sun = get_sun(now)
    loc = observatory_location()
    altaz_frame = AltAz(obstime=now, location=loc)
    altaz_coo = sun.transform_to(altaz_frame)
    return altaz_coo.alt.degree


def twilightLength(date):
    """
    Twilight length for night starting on given date

    Parameters
    ----------
    date : string
        night starting date (YYYY-MM-DD)

    Returns
    -------
    twilength : `astropy.units.Quantity`
        length of astronomical twilight
    """
    noon = Time(date + " 12:00:00")
    observer = Observer(location=observatory_location())
    sun_set_time = observer.sun_set_time(noon, which='next')
    twilight_end = observer.sun_set_time(noon, which='next', horizon=-18*u.deg)
    return (twilight_end - sun_set_time).to(u.min)


@u.quantity_input(sunAlt=u.deg)
def startTime(date, sunAlt, eve=True):
    """
    Find the time when the sun is at sunAlt

    Parameters
    ----------
    date : string
        night starting date (YYYY-MM-DD)
    sunAlt : `astropy.units.Quantity`
        altitude of sun to use
    eve : bool
        True for an evening calculation, false for morning

    Returns
    -------
    goTime : `astropy.time.Time`
        time when sun is at that altitude
    """
    observer = Observer(location=observatory_location())
    if eve:
        start = Time(date + " 12:00:00")
        return observer.sun_set_time(start, which='next', horizon=sunAlt)
    else:
        start = Time(date + " 12:00:00") + u.day
        return observer.sun_rise_time(start, which='previous',
                                      horizon=sunAlt)


def altaz_ephem(ra_deg, dec_deg, now):
    """
    Calculate Altitude and Azimuth of coordinates using PyEphem.
    Much faster than with AstroPy, annoyingly.

    Parameters
    ----------
    ra_deg : float or numpy.ndarray
        right ascension in degrees
    dec_deg : float or numpy.ndarray
        declination in degrees
    now : `~astropy.time.Time`
        time(s) to calculate Altitude and Azimuth

    Returns
    --------
    alt : float
        altitude in degrees
    az : float
        azimuth in degrees
    """
    loc = ephem.Observer()
    loc.lon = str(params.SITE_LONGITUDE)
    loc.lat = str(params.SITE_LATITUDE)
    loc.elevation = params.SITE_ALTITUDE
    loc.date = now.datetime.strftime('%Y/%m/%d %H:%M:%S')

    ra_string = str(ephem.hours((ephem.degrees(float(ra_deg)*math.pi/180))))
    dec_string = str(ephem.degrees(float(dec_deg)*math.pi/180))
    line = "target,f," + ra_string + "," + dec_string + ",0"
    target = ephem.readdb(line)
    target.compute(loc)

    alt_now = target.alt * 180/math.pi
    az_now = target.az * 180/math.pi

    return (alt_now, az_now)


def airmass(alt):
    return 1/math.cos((math.pi)/2)-alt


def find_ha(ra_hrs, lst):
    """
    Find Hour Angle of given RA.

    Parameters
    -----------
    ra_hrs : float
        J2000 Right Ascension, in hours
    lst : float
        Local Apparent Sidereal Time, hours

    Returns
    -------
    ha_hrs : float
        hour angle, hours
    """
    ha_hrs = lst - ra_hrs
    return ha_hrs


def find_lst(now):
    """
    Return Local Apparent Sidereal Time at observatory.

    Parameters
    ----------
    now: `~astropy.time.Time`
        astropy Time object

    Returns
    --------
    sidereal_time : float
        LAST
    """
    now.location = observatory_location()
    return now.sidereal_time(kind='apparent').hour


def check_alt_limit(targ_ra, targ_dec, now):
    """
    Check if target is above site altitude limit at given time.

    Parameters
    ----------
    targ_ra : float or np.ndarray
        J2000 RA in degrees
    targ_dec : float or np.ndarray
        J2000 Declination in degrees
    now : `~astropy.time.Time`
        time to check altitude

    Returns
    -------
    flag : int
        1 if below altitude limit, 0 if above
    """
    targ_alt, targ_az = altaz(targ_ra, targ_dec, now)
    if targ_alt < params.MIN_ELEVATION:
        return 1
    else:
        return 0


def ang_sep(ra_1, dec_1, ra_2, dec_2):
    """
    Find angular separation between two sky positions.

    Parameters
    ----------
    ra_1 : float or np.ndarray
        RA of coordinate 1, degrees
    dec_1 : float or np.ndarray
        DEC of coordinate 1, degrees
    ra_2 : float or np.ndarray
        RA of coordinate 2, degrees
    dec_2 : float or np.ndarray
        DEC of coordinate 2, degrees

    Returns
    --------
    sep : float or np.ndarray
        angular seperations in degrees
    """
    coo1 = SkyCoord(ra_1*u.deg, dec_1*u.deg)
    coo2 = SkyCoord(ra_2*u.deg, dec_2*u.deg)
    return coo1.separation(coo2).degree


def tel_str(ra, dec):
    """
    Get RA and Dec strings to send to mount

    Parameters
    ----------
    ra : float
        ra in decimal degrees
    dec : float
        declination in decimal degrees
    """
    coo = SkyCoord(ra*u.deg, dec*u.deg)
    ra_string = coo.ra.to_string(sep=' ', precision=2, unit=u.hour)
    dec_string = coo.dec.to_string(sep=' ', precision=1, alwayssign=True)
    dec_string = dec_string[0] + ' ' + dec_string[1:]
    return ra_string, dec_string<|MERGE_RESOLUTION|>--- conflicted
+++ resolved
@@ -113,11 +113,7 @@
         mask = first_guess > t
         rise_set_time = first_guess - mask * u.sday
 
-<<<<<<< HEAD
-    retvals = -999*np.ones_like(LST)
-=======
     retvals = -999*np.ones_like(LST.value)
->>>>>>> e1d241d6
     retvals[good_mask] = rise_set_time.jd
     return Time(retvals, format='jd')
 
