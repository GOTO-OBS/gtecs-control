--- conflicted
+++ resolved
@@ -66,7 +66,6 @@
     return (altaz_coo.alt.degree, altaz_coo.az.degree)
 
 
-<<<<<<< HEAD
 def sun_alt(now):
     """
     Calculate sun altitude from observatory
@@ -135,7 +134,8 @@
         start = Time(date + " 12:00:00") + u.day
         return observer.sun_rise_time(start, which='previous',
                                       horizon=sunAlt)
-=======
+
+
 def altaz_ephem(ra_deg, dec_deg, now):
     """
     Calculate Altitude and Azimuth of coordinates using PyEphem.
@@ -177,7 +177,6 @@
 
 def airmass(alt):
     return 1/math.cos((math.pi)/2)-alt
->>>>>>> 030b07a2
 
 
 def find_ha(ra_hrs, lst):
