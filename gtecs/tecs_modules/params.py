--- conflicted
+++ resolved
@@ -139,7 +139,6 @@
 DARKFILT = config['DARKFILT'] #as an example
 BIASEXP = config['BIASEXP'] #seconds, as an example
 
-<<<<<<< HEAD
 FOCUS_SLOPE_ABOVE = config['FOCUS_SLOPE_ABOVE']
 FOCUS_SLOPE_BELOW = config['FOCUS_SLOPE_BELOW']
 FOCUS_INTERCEPT_DIFFERENCE = config['FOCUS_INTERCEPT_DIFFERENCE']
@@ -147,8 +146,6 @@
 # Queue parameters
 QUEUE_PATH = TECS_PATH
 
-=======
->>>>>>> 030b07a2
 # Power parameters
 if config['POWER_TYPE'] == 'APCPower':
     POWER = power_control.APCPower(config['POWER_IP'])
