--- conflicted
+++ resolved
@@ -26,10 +26,6 @@
         if len(sys.argv) > 2:
             daemons = sys.argv[2:]
         else:
-<<<<<<< HEAD
-            daemons = [daemon_ID for daemon_ID in params.DAEMONS if daemon_ID not in params.FLI_INTERFACES]
-            daemons += ['fli']
-=======
             daemons = list(params.DAEMONS)
 
         # remove individual fli interfaces and replace with one command
@@ -38,7 +34,6 @@
                 if intf in daemons:
                     daemons.remove(intf)
             daemons.append('fli')
->>>>>>> e69bbf80
 
         # handle dependencies
         if 'exq' in daemons:
