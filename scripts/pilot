--- conflicted
+++ resolved
@@ -419,12 +419,7 @@
             if reason == 'manual':
                 msg += "manual override"
             if reason == 'cond':
-<<<<<<< HEAD
                 msg += 'conditions bad ({})'.format(self.conditions.bad_flags)
-=======
-                msg += 'conditions bad\n'
-                msg += '{!r}'.format(self.conditions.__dict__)
->>>>>>> 58e3621d
             if reason == 'hw':
                 msg += 'hardware fault'
             self.log.warn(msg)
@@ -792,14 +787,8 @@
         """
         Send a warning and then shut down
         """
-<<<<<<< HEAD
         self.log.warn('performing emergency shutdown: {}'.format(why))
         send_slack_msg('GOTO-LAPALMA is performing an emergency shutdown: {}'.format(why))
-        await self.shutdown()
-=======
-        self.log.warn('performing emergency shutdown!')
-        send_slack_msg('GOTO-LAPALMA is performing an emergency shutdown')
->>>>>>> 58e3621d
 
         self.log.warn('closing dome immediately')
         if self.domeOpen:
